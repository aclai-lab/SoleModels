--- conflicted
+++ resolved
@@ -21,11 +21,8 @@
 Suppressor = "fd094767-a336-5f1f-9728-57cf17d0bbfb"
 
 [compat]
-<<<<<<< HEAD
 DataStructures = "0.18"
-=======
 StatsBase = "0.33"
->>>>>>> edafcf1b
 julia = "1"
 
 [extras]
