name = "SoleModels"
uuid = "4249d9c7-3290-4ddd-961c-e1d3ec2467f8"
authors = ["Michele GHIOTTI", "Giovanni PAGLIARINI", "Eduard I. STAN"]
version = "0.1.0"

[deps]
BenchmarkTools = "6e4b80f9-dd63-53aa-95a3-0cdb28fa8baf"
CSV = "336ed68f-0bac-5ca0-87d4-7b16caf5d00b"
CategoricalArrays = "324d7699-5711-5eae-9e2f-1d82baa6b597"
DataFrames = "a93c6f00-e57d-5684-b7b6-d8193f3e46c0"
DataStructures = "864edb3b-99cc-5e75-8d2d-829cb0a9cfe8"
FillArrays = "1a297f60-69ca-5386-bcde-b61e274b549b"
FunctionWrappers = "069b7b12-0de2-55c6-9aab-29f3d0a68a2e"
Graphs = "86223c79-3864-5bf0-83f7-82e725a168b6"
Lazy = "50d2b5c4-7a5e-59d5-8109-a42b560f39c0"
LinearAlgebra = "37e2e46d-f89d-539d-b4ee-838fcccc9c8e"
Logging = "56ddb016-857b-54e1-b83d-db4d58db5568"
MLJBase = "a7f614a8-145f-11e9-1d2a-a57a1082229d"
MLJModelInterface = "e80e1ace-859a-464e-9ed9-23947d8ae3ea"
ProgressMeter = "92933f4c-e287-5a05-a399-4b506db050ca"
Random = "9a3f8284-a2c9-5f02-9a11-845980a1fd5c"
Reexport = "189a3867-3050-52da-a836-e630ba90ab69"
Revise = "295af30f-e4ad-537b-8983-00126c2a3abe"
SoleBase = "4475fa32-7023-44a0-aa70-4813b230e492"
SoleData = "123f1ae1-6307-4526-ab5b-aab3a92a2b8c"
SoleLogics = "b002da8f-3cb3-4d91-bbe3-2953433912b5"
StatsBase = "2913bbd2-ae8a-5f71-8c99-4fb6c76f3a91"
Suppressor = "fd094767-a336-5f1f-9728-57cf17d0bbfb"
Tables = "bd369af6-aec1-5ad0-b16a-f7cc5008161c"
ThreadSafeDicts = "4239201d-c60e-5e0a-9702-85d713665ba7"
UniqueVectors = "2fbcfb34-fd0c-5fbb-b5d7-e826d8f5b0a9"

[compat]
BenchmarkTools = "1"
DataStructures = "0.18"
FillArrays = "1"
FunctionWrappers = "1"
julia = "1"
ProgressMeter = "1"
Reexport = "1"
Revise = "3"
SoleBase = "0.9.2"
SoleData = "0.9.1"
SoleLogics = "0.3.0"
StatsBase = "0.34"
Suppressor = "0.2"
<<<<<<< HEAD
=======
ThreadSafeDicts = "0.1.0"
julia = "1"
>>>>>>> d6cb5e2f

[extras]
Test = "8dfed614-e22c-5e08-85e1-65c5234f0b40"

[targets]
test = ["Test"]<|MERGE_RESOLUTION|>--- conflicted
+++ resolved
@@ -44,11 +44,7 @@
 SoleLogics = "0.3.0"
 StatsBase = "0.34"
 Suppressor = "0.2"
-<<<<<<< HEAD
-=======
 ThreadSafeDicts = "0.1.0"
-julia = "1"
->>>>>>> d6cb5e2f
 
 [extras]
 Test = "8dfed614-e22c-5e08-85e1-65c5234f0b40"
