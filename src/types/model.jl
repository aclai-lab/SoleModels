--- conflicted
+++ resolved
@@ -396,11 +396,10 @@
 
 LeafModel(o) = wrap(o)
 
-<<<<<<< HEAD
 immediatesubmodels(m::LeafModel{O}) where {O} = Vector{<:AbstractModel{<:O}}[]
 nimmediatesubmodels(m::LeafModel) = 0
 listimmediaterules(m::LeafModel) = [Rule(⊤, m)]
-=======
+
 function emptysupports!(m)
     haskey(m.info, :supporting_predictions) && empty!(m.info.supporting_predictions)
     empty!(m.info.supporting_labels)
@@ -450,5 +449,4 @@
 #     else
 #         error("Unexpected apply mode: $mode.")
 #     end
-# end
->>>>>>> 7b8e0108
+# end