import Base: convert, length, getindex, isopen
import SoleLogics: check, syntaxstring
using SoleData: slice_dataset
using SoleLogics: LeftmostLinearForm, LeftmostConjunctiveForm, LeftmostDisjunctiveForm

# Util
typename(::Type{T}) where T = eval(nameof(T))

"""
    abstract type AbstractBooleanCondition end

A boolean condition is a condition that evaluates to a boolean truth value (`true`/`false`),
when checked on a logical interpretation.

See also
[`TrueCondition`](@ref),
[`LogicalTruthCondition`](@ref),
[`check`](@ref),
[`syntaxstring`](@ref).
"""
abstract type AbstractBooleanCondition end

function syntaxstring(c::AbstractBooleanCondition; kwargs...)
    error("Please, provide method syntaxstring(::$(typeof(c)); kwargs...).")
end

function Base.show(io::IO, c::AbstractBooleanCondition)
    print(io, "$(typeof(c))($(syntaxstring(c)))")
end

# Check on a boolean condition
function check(c::AbstractBooleanCondition, i::AbstractInterpretation, args...; kwargs...)
    error("Please, provide method check(::$(typeof(c))," *
        " i::$(typeof(i)), args...; kwargs...).")
end
function check(
    c::AbstractBooleanCondition,
    d::AbstractInterpretationSet,
    args...;
    kwargs...
)
    map(
        i_sample->check(c, slice_dataset(d, [i_sample]), args...; kwargs...)[1],
        1:nsamples(d)
    )
end

"""
    abstract type AbstractLogicalBooleanCondition <: AbstractBooleanCondition end

A boolean condition based on a formula of a given logic, that is
to be checked on a logical interpretation.

See also
[`formula`](@ref),
[`syntaxstring`](@ref),
[`check`](@ref),
[`AbstractBooleanCondition`](@ref).
"""
abstract type AbstractLogicalBooleanCondition <: AbstractBooleanCondition end

"""
    formula(c::AbstractLogicalBooleanCondition)::AbstractFormula

Returns the logical formula (see [`SoleLogics`](@ref) package) of a given
logical boolean condition.

See also
[`syntaxstring`](@ref),
[`AbstractLogicalBooleanCondition`](@ref).
"""
function formula(c::AbstractLogicalBooleanCondition)::AbstractFormula
    error("Please, provide method formula(::$(typeof(c))).")
end

function syntaxstring(c::AbstractLogicalBooleanCondition; kwargs...)
    syntaxstring(formula(c); kwargs...)
end

"""
    struct TrueCondition <: AbstractLogicalBooleanCondition end

A true condition is the boolean condition that always yields `true`.

See also
[`LogicalTruthCondition`](@ref),
[`AbstractLogicalBooleanCondition`](@ref).
"""
struct TrueCondition <: AbstractLogicalBooleanCondition end

formula(::TrueCondition) = SyntaxTree(⊤)
check(::TrueCondition, i::AbstractInterpretation, args...; kwargs...) = true
check(::TrueCondition, d::AbstractInterpretationSet, args...; kwargs...) =
    fill(true, nsamples(d))

"""
    struct LogicalTruthCondition{F<:AbstractFormula} <: AbstractLogicalBooleanCondition
        formula::F
    end

A boolean condition that, on a given logical interpretation,
a logical formula evaluates to the `top` of the logic's algebra.

See also
[`formula`](@ref),
[`AbstractLogicalBooleanCondition`](@ref).
"""
struct LogicalTruthCondition{F<:AbstractFormula} <: AbstractLogicalBooleanCondition
    formula::F

    function LogicalTruthCondition{F}(
        formula::F
    ) where {F<:AbstractFormula}
        new{F}(formula)
    end

    function LogicalTruthCondition(
        formula::F
    ) where {F<:AbstractFormula}
        LogicalTruthCondition{F}(formula)
    end
end

formula(c::LogicalTruthCondition) = c.formula

function check(c::LogicalTruthCondition, i::AbstractInterpretation, args...; kwargs...)
    tops(check(formula(c), i, args...; kwargs...))
end
function check(
    c::LogicalTruthCondition,
    d::AbstractInterpretationSet,
    args...;
    kwargs...,
)
    map(tops, check(formula(c), d, args...; kwargs...))
end

############################################################################################

# Helpers
convert(::Type{AbstractBooleanCondition}, f::AbstractFormula) = LogicalTruthCondition(f)
convert(::Type{AbstractBooleanCondition}, tok::AbstractSyntaxToken) = LogicalTruthCondition(SyntaxTree(tok))
convert(::Type{AbstractBooleanCondition}, ::typeof(⊤)) = TrueCondition()

############################################################################################

"""
    abstract type AbstractModel{O} end

Abstract type for mathematical models that,
given an instance object (i.e., a piece of data), output an
outcome of type `O`.

See also
[`Rule`](@ref),
[`Branch`](@ref),
[`isopen`](@ref),
[`apply`](@ref),
[`issymbolic`](@ref),
[`info`](@ref),
[`outcometype`](@ref).
"""
abstract type AbstractModel{O} end

"""
    outcometype(::Type{<:AbstractModel{O}}) where {O} = O
    outcometype(m::AbstractModel) = outcometype(typeof(m))

Returns the outcome type of a model (type).

See also [`AbstractModel`](@ref).
"""
outcometype(::Type{<:AbstractModel{O}}) where {O} = O
outcometype(m::AbstractModel) = outcometype(typeof(m))

doc_open_model = """
An `AbstractModel{O}` is *closed* if it is always able to provide an outcome of type `O`.
Otherwise, the model can output `nothing` values and is referred to as *open*.
"""

"""
    isopen(::AbstractModel)::Bool

Returns whether a model is open.
$(doc_open_model)
[`Rule`](@ref) is an example of an *open* model, while [`Branch`](@ref)
is an example of *closed* model.

See also [`AbstractModel`](@ref).
"""
isopen(::AbstractModel) = true

"""
    outputtype(m::AbstractModel)

Returns a supertype for the outputs obtained when `apply`ing a model.
The result depends on whether the model is open or closed:

    outputtype(M::AbstractModel{O}) = isopen(M) ? Union{Nothing,O} : O

Note that if the model is closed, then `outputtype(m)` is equal to `outcometype(m)`.

See also
[`isopen`](@ref),
[`apply`](@ref),
[`outcometype`](@ref),
[`AbstractModel`](@ref).
"""
function outputtype(m::AbstractModel)
    isopen(m) ? Union{Nothing,outcometype(m)} : outcometype(m)
end

"""
    apply(
        m::AbstractModel,
        i::AbstractInterpretation;
        check_args::Tuple = (),
        check_kwargs::NamedTuple = (;),
        functional_args::Tuple = (),
        functional_kwargs::NamedTuple = (;),
        kwargs...
    )::outputtype(m)

    apply(
        m::AbstractModel,
        d::AbstractInterpretationSet;
        check_args::Tuple = (),
        check_kwargs::NamedTuple = (; use_memo = [Dict{SyntaxTree,WorldSet{worldtype(d)}}() for i in 1:nsamples(d)]),
        functional_args::Tuple = (),
        functional_kwargs::NamedTuple = (;),
        kwargs...
    )::AbstractVector{<:outputtype(m)}

Returns the output prediction of the model on an instance, or on each instance of a dataset.
The predictions can be `nothing` if the model is *open*

`check_args` and `check_kwargs` are kwargs that can influence check's behavior at the time
of its computation (see [`check`](@ref))

`functional_args` and `functional_kwargs` are kwargs that can influence FunctionModel's
behavior when the corresponding function is applied to AbstractInterpretation (see
[`FunctionModel`](@ref), [`AbstractInterpretation`](@ref))

See also
[`isopen`](@ref),
[`outcometype`](@ref),
[`outputtype`](@ref),
[`AbstractModel`](@ref),
[`AbstractInterpretation`](@ref),
[`AbstractInterpretationSet`](@ref).
"""
function apply(
    m::AbstractModel,
    i::AbstractInterpretation;
    check_args::Tuple = (),
    check_kwargs::NamedTuple = (;),
    functional_args::Tuple = (),
    functional_kwargs::NamedTuple = (;),
    kwargs...,
)::outputtype(m)
    error("Please, provide method apply(::$(typeof(m)), ::$(typeof(i))).")
end

function apply(
    m::AbstractModel,
    d::AbstractInterpretationSet,
    i_sample::Integer;
    kwargs...
)::outputtype(m)
    interpretation = get_instance(d, i_sample)
    apply(m, interpretation; kwargs...)
end

function apply(
    m::AbstractModel,
    d::AbstractInterpretationSet;
    kwargs...
)::AbstractVector{<:outputtype(m)}
    map(i_sample->apply(m, d, i_sample; kwargs...), 1:nsamples(d))
end

"""
    issymbolic(::AbstractModel)::Bool

Returns whether a model is symbolic or not.
A model is said to be `symbolic` when its application relies on checking formulas
of a certain logical language (see [`SoleLogics`](@ref) package) on the instance.
Symbolic models provide a form of transparent and interpretable modeling.

Instead, a model is said to be functional when it encodes an algebraic mathematical
function (e.g., a neural network).
TODO explain unrollrules/cascade/rules A symbolic model is one where the computation has a *rule-base structure*.

See also
[`apply`](@ref),
[`unrollrules`](@ref),
[`AbstractModel`](@ref).
"""
issymbolic(::AbstractModel) = false

"""
    info(m::AbstractModel)::NamedTuple = m.info

Returns the `info` structure for model `m`; this structure is used
for storing additional information that does not affect the model's behavior.
This structure can hold, for example, information
about the model's statistical performance during the learning phase.
"""
info(m::AbstractModel)::NamedTuple = m.info


############################################################################################
############################################################################################
############################################################################################

"""
    abstract type FinalModel{O} <: AbstractModel{O} end

A `FinalModel` is a model which outcomes do not depend on another model.
An `AbstractModel` can generally wrap other `AbstractModel`s. In such case, the outcome can
depend on the inner models being applied on the instance object. Otherwise, the model is
considered final; that is, it is a leaf of a tree of `AbstractModel`s.

See also [`ConstantModel`](@ref), [`FunctionModel`](@ref), [`AbstractModel`](@ref).
"""
abstract type FinalModel{O} <: AbstractModel{O} end

"""
    struct ConstantModel{O} <: FinalModel{O}
        outcome::O
        info::NamedTuple
    end

The simplest type of model is the `ConstantModel`;
it is a `FinalModel` that always outputs the same outcome.

# Examples
```julia-repl
julia> SoleModels.FinalModel(2) isa SoleModels.ConstantModel

julia> SoleModels.FinalModel(sum) isa SoleModels.FunctionModel
┌ Warning: Over efficiency concerns, please consider wrappingJulia Function's into FunctionWrapper{O,Tuple{SoleModels.AbstractInterpretation}} structures,where O is their return type.
└ @ SoleModels ~/.julia/dev/SoleModels/src/models/base.jl:337
true

```

See also
[`apply`](@ref),
[`FunctionModel`](@ref),
[`FinalModel`](@ref).
"""
struct ConstantModel{O} <: FinalModel{O}
    outcome::O
    info::NamedTuple

    function ConstantModel{O}(
        outcome::O,
        info::NamedTuple = (;),
    ) where {O}
        new{O}(outcome, info)
    end

    function ConstantModel(
        outcome::O,
        info::NamedTuple = (;),
    ) where {O}
        ConstantModel{O}(outcome, info)
    end

    function ConstantModel{O}(m::ConstantModel) where {O}
        ConstantModel{O}(m.outcome, m.info)
    end

    function ConstantModel(m::ConstantModel)
        ConstantModel(m.outcome, m.info)
    end
end

outcome(m::ConstantModel) = m.outcome
isopen(::ConstantModel) = false
apply(m::ConstantModel, i::AbstractInterpretation; kwargs...) = outcome(m)
apply(m::ConstantModel, d::AbstractInterpretationSet, i_sample::Integer; kwargs...) = outcome(m)
apply(m::ConstantModel, d::AbstractInterpretationSet; kwargs...) = fill(outcome(m), nsamples(d))

convert(::Type{ConstantModel{O}}, o::O) where {O} = ConstantModel{O}(o)
convert(::Type{<:AbstractModel{F}}, m::ConstantModel) where {F} = ConstantModel{F}(m)

"""
    struct FunctionModel{O} <: FinalModel{O}
        f::FunctionWrapper{O}
        info::NamedTuple
    end

A `FunctionModel` is a `FinalModel` that applies a native Julia `Function`
in order to compute the outcome. Over efficiency concerns, it is mandatory to make explicit
the output type `O` by wrapping the `Function` into an object of type
`FunctionWrapper{O}`.

TODO @Michele explain functional_args/functional_kwargs

See also [`ConstantModel`](@ref), [`FunctionWrapper`](@ref), [`FinalModel`](@ref).
"""
struct FunctionModel{O} <: FinalModel{O}
    f::FunctionWrapper{O}
    # isopen::Bool TODO
    info::NamedTuple

    function FunctionModel{O}(
        f::FunctionWrapper{O},
        info::NamedTuple = (;),
    ) where {O}
        new{O}(f, info)
    end

    function FunctionModel(
        f::FunctionWrapper{O},
        info::NamedTuple = (;),
    ) where {O}
        FunctionModel{O}(f, info)
    end

    function FunctionModel{O}(
        f::Function,
        info::NamedTuple = (;),
    ) where {O}
        @warn "Over efficiency concerns, please consider wrapping"*
        "Julia Function's into FunctionWrapper{O,Tuple{SoleModels.AbstractInterpretation}}"*
        " structures,where O is their return type."
        f = FunctionWrapper{O,Tuple{AbstractInterpretation}}(f)
        FunctionModel{O}(f, info)
    end

    function FunctionModel(
        f::Function,
        info::NamedTuple = (;),
    )
        FunctionModel{Any}(f, info)
    end

    function FunctionModel{O}(m::FunctionModel) where {O}
        FunctionModel{O}(m.f, m.info)
    end

    function FunctionModel(m::FunctionModel)
        FunctionModel(m.f, m.info)
    end
end

f(m::FunctionModel) = m.f
isopen(::FunctionModel) = false
function apply(
    m::FunctionModel,
    i::AbstractInterpretation;
    functional_models_gets_single_instance::Bool = false,
    functional_args::Tuple = (),
    functional_kwargs::NamedTuple = (;),
    kwargs...,
)
    @assert functional_models_gets_single_instance
    f(m)(i, functional_args...; functional_kwargs...)
end
function apply(
    m::FunctionModel,
    d::AbstractInterpretationSet,
    i_sample::Integer;
    functional_models_gets_single_instance::Bool = false,
    functional_args::Tuple = (),
    functional_kwargs::NamedTuple = (;),
    kwargs...,
)
    if functional_models_gets_single_instance
        interpretation = get_instance(d, i_sample)
        f(m)(interpretation, functional_args...; functional_kwargs...)
    else
        f(m)(d, i_sample, functional_args...; functional_kwargs...)
    end
end

convert(::Type{<:AbstractModel{F}}, m::FunctionModel) where {F} = FunctionModel{F}(m)

"""
    wrap(o::Any)::AbstractModel

This function wraps anything into an AbstractModel.
The default behavior is the following:
- when called on an `AbstractModel`, the model is
simply returned (no wrapping is performed);
- `Function`s and `FunctionWrapper`s are wrapped into a `FunctionModel`;
- every other object is wrapped into a `ConstantModel`.

See also
[`ConstantModel`](@ref), [`FunctionModel`](@ref),
[`ConstrainedModel`](@ref), [`FinalModel`](@ref).
"""
wrap(o::Any, FM::Type{<:AbstractModel}) = convert(FM, wrap(o))
wrap(m::AbstractModel) = m
wrap(o::Function) = FunctionModel(o)
wrap(o::FunctionWrapper{O}) where {O} = FunctionModel{O}(o)
wrap(o::O) where {O} = convert(ConstantModel{O}, o)

# Helper
FinalModel(o) = wrap(o)

############################################################################################
############################################################################################
############################################################################################

"""
An `AbstractModel` can wrap another `AbstractModel`, and use it to compute the outcome.
As such, an `AbstractModel` can actually be the result of a composition of many models,
and enclose a *tree* of `AbstractModel`s (with `FinalModel`s at the leaves).
In order to typebound the Feasible Models (`FM`) allowed in the sub-tree,
the `ConstrainedModel` type is introduced:

    abstract type ConstrainedModel{O,FM<:AbstractModel} <: AbstractModel{O} end

For example, `ConstrainedModel{String, Union{Branch{String}, ConstantModel{String}}}`
supertypes models that with `String` outcomes that make use of `Branch{String}` and
`ConstantModel{String}` (essentially, a decision trees with `String`s at the leaves).

See also [`FinalModel`](@ref), [`AbstractModel`](@ref).
"""
abstract type ConstrainedModel{O,FM<:AbstractModel} <: AbstractModel{O} end

"""
    feasiblemodelstype(m::AbstractModel)

Returns a `Union` of the Feasible Models (`FM`) allowed in the sub-tree of any
AbstractModel. Note that for a `ConstrainedModel{O,FM<:AbstractModel}`, it
simply returns `FM`.

See also [`ConstrainedModel`](@ref).
"""
feasiblemodelstype(::Type{M}) where {O, M<:AbstractModel{O}} = AbstractModel{<:O}
feasiblemodelstype(::Type{M}) where {M<:AbstractModel} = AbstractModel
feasiblemodelstype(::Type{M}) where {O, M<:FinalModel{O}} = Union{}
feasiblemodelstype(::Type{M}) where {M<:FinalModel} = Union{}
feasiblemodelstype(::Type{<:ConstrainedModel{O,FM}}) where {O,FM} = FM
feasiblemodelstype(m::ConstrainedModel) = outcometype(typeof(m))

"""
    propagate_feasiblemodels(M::Type{<:AbstractModel}) = Union{typename(M){outcometype(M)}, feasiblemodelstype(M)}
    propagate_feasiblemodels(m::AbstractModel) = propagate_feasiblemodels(typeof(m))

This function is used upon construction of a `ConstrainedModel`,
to compute its Feasible Models (`FM`).
In general, its `FM` are a `Union` of the `FM` of its immediate child models, but
a trick is used in order to avoid unneccessary propagation of types throughout the model tree.
Note that this trick assumes that the first type parameter of any `ConstrainedModel` is
its `outcometype` `O`.

See also [`feasiblemodelstype`](@ref), [`ConstrainedModel`](@ref).
"""

propagate_feasiblemodels(M::Type{<:AbstractModel}) = Union{typename(M){outcometype(M)}, feasiblemodelstype(M)}
propagate_feasiblemodels(m::AbstractModel) = propagate_feasiblemodels(typeof(m))

"""
This function is used when constructing `ConstrainedModel`s to check that the inner
models satisfy the desired type constraints.

See also [`ConstrainedModel`](@ref), [`Rule`](@ref), [`Branch`](@ref).
"""
function check_model_constraints(
    M::Type{<:AbstractModel},
    I_M::Type{<:AbstractModel},
    FM::Type{<:AbstractModel},
    FM_O::Type = outcometype(FM)
)
    I_O = outcometype(I_M)
    # FM_O = outcometype(FM)
    @assert I_O <: FM_O "Can't instantiate $(M) with inner model outcometype" *
        " $(I_O)! $(I_O) <: $(FM_O) should hold."
    # @assert I_M <: FM || typename(I_M) <: typename(FM) "Can't instantiate $(M) with inner model $(I_M))! $(I_M) <: $(FM) || $(typename(I_M)) <: $(typename(FM)) should hold."
    @assert I_M <: FM "Can't instantiate $(M) with inner model $(I_M))!" *
        " $(I_M) <: $(FM) should hold."
    if ! (I_M<:FinalModel{<:FM_O})
        # @assert I_M<:ConstrainedModel{FM_O,<:FM} "ConstrainedModels require I_M<:ConstrainedModel{O,<:FM}, but $(I_M) does not subtype $(ConstrainedModel{FM_O,<:FM})."
        @assert I_M<:ConstrainedModel{<:FM_O,<:FM} "ConstrainedModels require" *
            " I_M<:ConstrainedModel{<:O,<:FM}, but $(I_M) does not" *
            " subtype $(ConstrainedModel{<:FM_O,<:FM})."
    end
end

############################################################################################
############################################################################################
############################################################################################

doc_symbolic_basics = """
Symbolic modeling builds onto two basic building blocks, which are `AbstractModel`s themselves:
- `Rule`: IF (antecedent) THEN (consequent) END
- `Branch`: IF (antecedent) THEN (posconsequent) ELSE (negconsequent) END
The *antecedent* is a formula of a certain logic, that can typically evaluate to true or false
when the model is applied on an instance object;
the *consequent*s are `AbstractModel`s themselves, that are to be applied to the instance object
in order to obtain an outcome.
"""

"""
    struct Rule{
        O,
        C<:AbstractBooleanCondition,
        FM<:AbstractModel
    } <: ConstrainedModel{O,FM}
        antecedent::C
        consequent::FM
        info::NamedTuple
    end

A `Rule` is one of the fundamental building blocks of symbolic modeling, and has
the semantics:

    IF (antecedent) THEN (consequent) END

where the antecedent is a condition to be tested and the consequent is the local outcome of the block.

Note that `FM` refers to the Feasible Models (`FM`) allowed in the model's sub-tree.

See also
[`antecedent`](@ref),
[`consequent`](@ref),
[`AbstractBooleanCondition`](@ref),
[`ConstrainedModel`](@ref),
[`AbstractModel`](@ref).
"""
struct Rule{
    O,
    C<:AbstractBooleanCondition,
    FM<:AbstractModel
} <: ConstrainedModel{O,FM}
    antecedent::C
    consequent::FM
    info::NamedTuple

    function Rule{O}(
        antecedent::Union{AbstractSyntaxToken,AbstractFormula,AbstractBooleanCondition},
        consequent::Any,
        info::NamedTuple = (;),
    ) where {O}
        antecedent = convert(AbstractBooleanCondition, antecedent)
        C = typeof(antecedent)
        consequent = wrap(consequent, AbstractModel{O})
        FM = typeintersect(propagate_feasiblemodels(consequent), AbstractModel{<:O})
        check_model_constraints(Rule{O}, typeof(consequent), FM, O)
        new{O,C,FM}(antecedent, consequent, info)
    end

    function Rule(
        antecedent::Union{AbstractSyntaxToken,AbstractFormula,AbstractBooleanCondition},
        consequent::Any,
        info::NamedTuple = (;),
    )
        consequent = wrap(consequent)
        O = outcometype(consequent)
        Rule{O}(antecedent, consequent, info)
    end

    function Rule(
        consequent::Any,
        info::NamedTuple = (;),
    )
        antecedent = TrueCondition()
        consequent = wrap(consequent)
        O = outcometype(consequent)
        Rule{O}(antecedent, consequent, info)
    end
end

"""
    antecedent(m::Union{Rule,Branch})::AbstractBooleanCondition

Returns the antecedent of a rule/branch;
that is, the condition to be evaluated upon applying the model.

See also
[`apply`](@ref),
[`consequent`](@ref),
[`check_antecedent`](@ref),
[`Rule`](@ref),
[`Branch`](@ref).
"""
antecedent(m::Rule) = m.antecedent

"""
    consequent(m::Rule)::AbstractModel

Returns the consequent of a rule.

See also
[`antecedent`](@ref),
[`Rule`](@ref).
"""
consequent(m::Rule) = m.consequent

conditiontype(::Type{M}) where {M<:Rule{O,C}} where {O,C} = C
conditiontype(m::Rule) = conditiontype(typeof(m))

issymbolic(::Rule) = true

"""
    function check_antecedent(
        m::Union{Rule,Branch},
        args...;
        kwargs...
    )
        check(antecedent(m), id, args...; kwargs...)
    end

Simply checks the antecedent of a rule on an instance or dataset.

See also
[`antecedent`](@ref),
[`Rule`](@ref),
[`Branch`](@ref).
"""
function check_antecedent(
    m::Rule,
    args...;
    kwargs...
)
    check(antecedent(m), args...; kwargs...)
end

function apply(
    m::Rule,
    i::AbstractInterpretation;
    check_args::Tuple = (),
    check_kwargs::NamedTuple = (;),
    kwargs...
)
    if check_antecedent(m, i, check_args...; check_kwargs...)
        apply(consequent(m), i;
            check_args = check_args,
            check_kwargs = check_kwargs,
            kwargs...
        )
    else
        nothing
    end
end

function apply(
    m::Rule,
    d::AbstractInterpretationSet,
    i_sample::Integer;
    check_args::Tuple = (),
    check_kwargs::NamedTuple = (;),
    kwargs...
)
    if check_antecedent(m, d, i_sample, check_args...; check_kwargs...) == true
        apply(consequent(m), d, i_sample;
            check_args = check_args,
            check_kwargs = check_kwargs,
            kwargs...
        )
    else
        nothing
    end
end

# Helper
function formula(m::Rule{O,<:Union{LogicalTruthCondition,TrueCondition}}) where {O}
    formula(antecedent(m))
end

function conjuncts(m::Rule{O,<:LogicalTruthCondition{<:LeftmostConjunctiveForm}}) where {O}
    conjuncts(formula(m))
end
function nconjuncts(m::Rule{O,<:LogicalTruthCondition{<:LeftmostConjunctiveForm}}) where {O}
    nconjuncts(formula(m))
end
function disjuncts(m::Rule{O,<:LogicalTruthCondition{<:LeftmostDisjunctiveForm}}) where {O}
    disjuncts(formula(m))
end
function ndisjuncts(m::Rule{O,<:LogicalTruthCondition{<:LeftmostDisjunctiveForm}}) where {O}
    ndisjuncts(formula(m))
end

#=
function Base.getindex(
    m::Rule{O,C},
    idxs::AbstractVector{<:Integer},
) where {O,C<:LogicalTruthCondition{SS},SS<:LeftmostLinearForm}
    Rule{O,C}(
        LogicalTruthCondition{SS}(begin
            ants = children(formula(m))
            SS(ants[idxs])
        end),
        consequent(m)
    )
end
Base.getindex(m::Rule{O,C}, args...) where {O,C<:TrueCondition} = m
=#

############################################################################################

"""
    struct Branch{
        O,
        C<:AbstractBooleanCondition,
        FM<:AbstractModel
    } <: ConstrainedModel{O,FM}
        antecedent::C
        posconsequent::FM
        negconsequent::FM
        info::NamedTuple
    end

A `Branch` is one of the fundamental building blocks of symbolic modeling, and has
the semantics:

    IF (antecedent) THEN (consequent_1) ELSE (consequent_2) END

where the antecedent is boolean condition to be tested and the consequents are the feasible
local outcomes of the block.

Note that `FM` refers to the Feasible Models (`FM`) allowed in the model's sub-tree.

See also
[`antecedent`](@ref),
[`posconsequent`](@ref),
[`negconsequent`](@ref),
[`AbstractBooleanCondition`](@ref),
[`Rule`](@ref),
[`ConstrainedModel`](@ref), [`AbstractModel`](@ref).
"""
struct Branch{
    O,
    C<:AbstractBooleanCondition,
    FM<:AbstractModel
} <: ConstrainedModel{O,FM}
    antecedent::C
    posconsequent::FM
    negconsequent::FM
    info::NamedTuple

    function Branch(
        antecedent::Union{AbstractSyntaxToken,AbstractFormula,AbstractBooleanCondition},
        posconsequent::Any,
        negconsequent::Any,
        info::NamedTuple = (;),
    )
        antecedent = convert(AbstractBooleanCondition, antecedent)
        C = typeof(antecedent)
        posconsequent = wrap(posconsequent)
        negconsequent = wrap(negconsequent)
        O = Union{outcometype(posconsequent),outcometype(negconsequent)}
        FM = typeintersect(Union{propagate_feasiblemodels(posconsequent),propagate_feasiblemodels(negconsequent)}, AbstractModel{<:O})
        check_model_constraints(Branch{O}, typeof(posconsequent), FM, O)
        check_model_constraints(Branch{O}, typeof(negconsequent), FM, O)
        new{O,C,FM}(antecedent, posconsequent, negconsequent, info)
    end

    function Branch(
        antecedent::Union{AbstractSyntaxToken,AbstractFormula,AbstractBooleanCondition},
        (posconsequent, negconsequent)::Tuple{Any,Any},
        info::NamedTuple = (;),
    )
        Branch(antecedent, posconsequent, negconsequent, info)
    end

end

antecedent(m::Branch) = m.antecedent

"""
    posconsequent(m::Branch)::AbstractModel

Returns the positive consequent of a branch;
that is, the model to be applied if the antecedent evaluates to `true`.

See also
[`antecedent`](@ref),
[`Branch`](@ref).
"""
posconsequent(m::Branch) = m.posconsequent

"""
    negconsequent(m::Branch)::AbstractModel

Returns the negative consequent of a branch;
that is, the model to be applied if the antecedent evaluates to `false`.

See also
[`antecedent`](@ref),
[`Branch`](@ref).
"""
negconsequent(m::Branch) = m.negconsequent

conditiontype(::Type{M}) where {M<:Branch{O,C}} where {O,C} = C
conditiontype(m::Branch) = conditiontype(typeof(m))

issymbolic(::Branch) = true

isopen(m::Branch) = isopen(posconsequent(m)) || isopen(negconsequent(m))

function check_antecedent(
    m::Branch,
    args...;
    kwargs...
)
    check(antecedent(m), args...; kwargs...)
end

function apply(
    m::Branch,
    i::AbstractInterpretation;
    check_args::Tuple = (),
    check_kwargs::NamedTuple = (;),
    kwargs...
)
    if check_antecedent(m, i, check_args...; check_kwargs...)
        apply(posconsequent(m), i;
            check_args = check_args,
            check_kwargs = check_kwargs,
            kwargs...
        )
    else
        apply(negconsequent(m), i;
            check_args = check_args,
            check_kwargs = check_kwargs,
            kwargs...
        )
    end
end

function apply(
    m::Branch{O,<:LogicalTruthCondition},
    d::AbstractInterpretationSet,
    i_sample::Integer;
    check_args::Tuple = (),
    check_kwargs::NamedTuple = (;),
    kwargs...
) where {O}
    if check_antecedent(m, d, i_sample, check_args...; check_kwargs...) == true
        apply(posconsequent(m), d, i_sample;
            check_args = check_args,
            check_kwargs = check_kwargs,
            kwargs...
        )
    else
        apply(negconsequent(m), d, i_sample;
            check_args = check_args,
            check_kwargs = check_kwargs,
            kwargs...
        )
    end
end

function apply(
    m::Branch{O,<:LogicalTruthCondition},
    d::AbstractInterpretationSet;
    check_args::Tuple = (),
    check_kwargs::NamedTuple = (; use_memo = [Dict{SyntaxTree,WorldSet{worldtype(d)}}() for i in 1:nsamples(d)]),
    kwargs...
) where {O}
    cs = check_antecedent(m, d, check_args...; check_kwargs...)
    cpos = findall((c)->c==true, cs)
    cneg = findall((c)->c==false, cs)
    out = fill(true, length(cs))
    out[cpos] = apply(posconsequent(m), slice_dataset(d, cpos);
                    check_args = check_args,
                    check_kwargs = check_kwargs,
                    kwargs...
                )
    out[cneg] = apply(negconsequent(m), slice_dataset(d, cneg);
                    check_args = check_args,
                    check_kwargs = check_kwargs,
                    kwargs...
                )
    out
end

# Helper
function formula(m::Branch{O,<:Union{LogicalTruthCondition,TrueCondition}}) where {O}
    formula(antecedent(m))
end

function Base.getindex(
    m::Branch{O,<:LogicalTruthCondition{<:LeftmostLinearForm}},
    args...
) where {O}
    return Base.getindex(formula(m), args...)
end

############################################################################################

"""
    struct DecisionList{
        O,
        C<:AbstractBooleanCondition,
        FM<:AbstractModel
    } <: ConstrainedModel{O,FM}
        rulebase::Vector{Rule{_O,_C,_FM} where {_O<:O,_C<:C,_FM<:FM}}
        defaultconsequent::FM
        info::NamedTuple
    end

A `DecisionList` (or *decision table*, or *rule-based model*) is a symbolic model that
has the semantics of an IF-ELSEIF-ELSE block:

    IF (antecedent_1)     THEN (consequent_1)
    ELSEIF (antecedent_2) THEN (consequent_2)
    ...
    ELSEIF (antecedent_n) THEN (consequent_n)
    ELSE (consequent_default) END

where the antecedents are conditions to be tested and the consequents are the feasible
local outcomes of the block.
Using the classical semantics, the antecedents are evaluated in order,
and a consequent is returned as soon as a valid antecedent is found,
or when the computation reaches the ELSE clause.

Note that `FM` refers to the Feasible Models (`FM`) allowed in the model's sub-tree.

See also
[`Rule`](@ref),
[`ConstrainedModel`](@ref),
[`DecisionTree`](@ref),
[`AbstractModel`](@ref).
"""
struct DecisionList{
    O,
    C<:AbstractBooleanCondition,
    FM<:AbstractModel
} <: ConstrainedModel{O,FM}
    rulebase::Vector{Rule{_O,_C,_FM} where {_O<:O,_C<:C,_FM<:FM}}
    defaultconsequent::FM
    info::NamedTuple

    function DecisionList(
        rulebase::Vector{<:Rule},
        defaultconsequent::Any,
        info::NamedTuple = (;),
    )
        defaultconsequent = wrap(defaultconsequent)
        O = Union{outcometype(defaultconsequent),outcometype.(rulebase)...}
        C = Union{conditiontype.(rulebase)...}
        FM = typeintersect(Union{propagate_feasiblemodels(defaultconsequent),propagate_feasiblemodels.(rulebase)...}, AbstractModel{<:O})
        # FM = typeintersect(Union{propagate_feasiblemodels(defaultconsequent),propagate_feasiblemodels.(rulebase)...}, AbstractModel{O})
        # FM = Union{propagate_feasiblemodels(defaultconsequent),propagate_feasiblemodels.(rulebase)...}
        check_model_constraints.(DecisionList{O}, typeof.(rulebase), FM, O)
        check_model_constraints(DecisionList{O}, typeof(defaultconsequent), FM, O)
        new{O,C,FM}(rulebase, defaultconsequent, info)
    end
end

rulebase(m::DecisionList) = m.rulebase
defaultconsequent(m::DecisionList) = m.defaultconsequent

conditiontype(::Type{M}) where {M<:DecisionList{O,C}} where {O,C} = C
conditiontype(m::DecisionList) = conditiontype(typeof(m))

issymbolic(::DecisionList) = true

isopen(m::DecisionList) = isopen(defaultconsequent(m))

function apply(
    m::DecisionList,
    i::AbstractInterpretation;
    check_args::Tuple = (),
    check_kwargs::NamedTuple = (;),
)
    for rule in rulebase(m)
        if check(m, i, check_args...; check_kwargs...)
            return consequent(rule)
        end
    end
    defaultconsequent(m)
end

function apply(
    m::DecisionList{O},
    d::AbstractInterpretationSet;
    check_args::Tuple = (),
    check_kwargs::NamedTuple = (; use_memo = [Dict{SyntaxTree,WorldSet{worldtype(d)}}() for i in 1:nsamples(d)]),
) where {O}
    nsamp = nsamples(d)
    pred = Vector{O}(undef, nsamp)
    uncovered_idxs = 1:nsamp

    for rule in rulebase(m)
        length(uncovered_idxs) == 0 && break

        idxs_sat = findall(
            check(antecedent(rule), d, check_args...; check_kwargs...) .== true
        )
        uncovered_idxs = setdiff(uncovered_idxs, idxs_sat)

        map((i)->(pred[i] = outcome(consequent(rule))), idxs_sat)
    end

    length(uncovered_idxs) != 0 &&
        map((i)->(pred[i] = outcome(defaultconsequent(m))), uncovered_idxs)

    return pred
end

#TODO: write apply! for the other models
#TODO write in docstring that possible values for compute_metrics are: :append, true, false
function apply!(
    m::DecisionList{O},
    d::AbstractInterpretationSet;
    check_args::Tuple = (),
    check_kwargs::NamedTuple = (; use_memo = [Dict{SyntaxTree,WorldSet{worldtype(d)}}() for i in 1:nsamples(d)]),
    compute_metrics::Union{Symbol,Bool} = false,
) where {O}
<<<<<<< HEAD
=======
    function _newtuple(s::Symbol, nt::NamedTuple, v::Vector)
        return s ∉ keys(nt) ?  merge(nt, (s = v,)) : begin
            prev = i[:s]
            ntwithout = (; [p for p in pairs(nt) if p[1] != :s]...)
            if compute_metrics == :append
                merge(ntwithout, (; s = [prev..., v...]))
            elseif compute_metrics == true
                merge(ntwithout, (; s = v))
            end
        end
    end

>>>>>>> 1c3ad7d6
    nsamp = nsamples(d)
    pred = Vector{O}(undef, nsamp)
    delays = Vector{Integer}(undef, nsamp)
    uncovered_idxs = 1:nsamp
    rules = rulebase(m)

    for (n, rule) in enumerate(rules)
        length(uncovered_idxs) == 0 && break

        idxs_sat = findall(
            check(antecedent(rule), d, check_args...; check_kwargs...) .== true
        )
        map((i)->(pred[i] = outcome(consequent(rule))), idxs_sat)
        delays[idxs_sat] .= (n-1)

        uncovered_idxs = setdiff(uncovered_idxs, idxs_sat)
    end

    if length(uncovered_idxs) != 0
        map((i)->(pred[i] = outcome(defaultconsequent(m))), uncovered_idxs)
        length(rules) == 0 ? (delays .= 0) : (delays[uncovered_idxs] .= length(rules))
    end

    (length(rules) != 0) && (delays = delays ./ length(rules))

    iprev = info(m)
    inew = compute_metrics == false ? iprev : begin
        if :delays ∉ keys(iprev)
            merge(iprev, (; delays = delays))
        else
            prev = iprev[:delays]
            ntwithout = (; [p for p in pairs(nt) if p[1] != :delays]...)
            if compute_metrics == :append
                merge(ntwithout,(; delays = [prev..., delays...]))
            elseif compute_metrics == true
                merge(ntwithout,(; delays = delays))
            end
        end
    end

    inewnew = begin
        if :pred ∉ keys(inew)
            merge(inew, (; pred = pred))
        else
            prev = inew[:pred]
            ntwithout = (; [p for p in pairs(nt) if p[1] != :pred]...)
            if compute_metrics == :append
                merge(ntwithout,(; pred = [prev..., pred...]))
            elseif compute_metrics == true
                merge(ntwithout,(; pred = pred))
            end
        end
    end

    return DecisionList(rules, defaultconsequent(m), inewnew)
end

# TODO: if delays not in info(m) ?
function meandelay(m::DecisionList)
    i = info(m)

    if :delays in keys(i)
        return mean(i[:delays])
    end
end

############################################################################################

"""
A `DecisionTree` is a symbolic model that operates as a nested structure of
IF-THEN-ELSE blocks:

    IF (antecedent_1) THEN
        IF (antecedent_2) THEN
            (consequent_1)
        ELSE
            (consequent_2)
        END
    ELSE
        IF (antecedent_3) THEN
            (consequent_3)
        ELSE
            (consequent_4)
        END
    END

where the antecedents are conditions to be tested and the consequents are the feasible
local outcomes of the block.

In practice, a `DecisionTree` simply wraps a constrained
sub-tree of `Branch` and `FinalModel`:

    struct DecisionTree{
    O,
        C<:AbstractBooleanCondition,
        FFM<:FinalModel
    } <: ConstrainedModel{O, Union{<:Branch{<:O,<:C}, <:FFM}}
        root::M where {M<:Union{FFM,Branch}}
        info::NamedTuple
    end

Note that `FM` refers to the Feasible Models (`FM`) allowed in the model's sub-tree.
Also note that this structure also includes an `info::NamedTuple` for storing additional
information.

See also [`ConstrainedModel`](@ref), [`MixedSymbolicModel`](@ref), [`DecisionList`](@ref).
"""
struct DecisionTree{
    O,
    C<:AbstractBooleanCondition,
    FFM<:FinalModel
} <: ConstrainedModel{O, Union{<:Branch{<:O,<:C}, <:FFM}}
    root::M where {M<:Union{FFM,Branch}}
    info::NamedTuple

    function DecisionTree(
        root::Union{FFM,Branch{O,C,Union{Branch{<:O,C2},FFM}}},
        info::NamedTuple = (;),
    ) where {O, C<:AbstractBooleanCondition, C2<:C, FFM<:FinalModel{<:O}}
        new{O,C,FFM}(root, info)
    end

    function DecisionTree(
        root::Any,
        info::NamedTuple = (;),
    )
        root = wrap(root)
        M = typeof(root)
        O = outcometype(root)
        C = (root isa FinalModel ? AbstractBooleanCondition : conditiontype(M))
        # FM = typeintersect(Union{M,feasiblemodelstype(M)}, AbstractModel{<:O})
        FM = typeintersect(Union{propagate_feasiblemodels(M)}, AbstractModel{<:O})
        FFM = typeintersect(FM, FinalModel{<:O})
        @assert M <: Union{<:FFM,<:Branch{<:O,<:C,<:Union{Branch,FFM}}} "" *
            "Cannot instantiate DecisionTree{$(O),$(C),$(FFM)}(...) with root of" *
            " type $(typeof(root)). Note that the should be either a FinalNode or a" *
            " bounded Branch." *
            " $(M) <: $(Union{FinalModel,Branch{<:O,<:C,<:Union{Branch,FFM}}}) should hold."
        check_model_constraints(DecisionTree{O}, typeof(root), FM, O)
        new{O,C,FFM}(root, info)
    end
end

root(m::DecisionTree) = m.root

conditiontype(::Type{M}) where {M<:DecisionTree{O,C}} where {O,C} = C
conditiontype(::Type{M}) where {M<:DecisionTree{O,C,FFM}} where {O,C,FFM} = C
conditiontype(m::DecisionTree) = conditiontype(typeof(m))

issymbolic(::DecisionTree) = true

isopen(::DecisionTree) = false

function apply(
    m::DecisionTree,
    id::Union{AbstractInterpretation,AbstractInterpretationSet};
    kwargs...
)
    apply(root(m), id; kwargs...)
end

############################################################################################

"""
A `Decision Forest` is a symbolic model that wraps an ensemble of models

    struct DecisionForest{
        O,
        C<:AbstractBooleanCondition,
        FFM<:FinalModel
    } <: ConstrainedModel{O, Union{<:Branch{<:O,<:C}, <:FFM}}
        trees::Vector{<:DecisionTree}
        info::NamedTuple
    end


See also [`ConstrainedModel`](@ref), [`MixedSymbolicModel`](@ref), [`DecisionList`](@ref),
[`DecisionTree`](@ref)
"""
struct DecisionForest{
    O,
    C<:AbstractBooleanCondition,
    FFM<:FinalModel
} <: ConstrainedModel{O, Union{<:Branch{<:O,<:C}, <:FFM}}
    trees::Vector{<:DecisionTree}
    info::NamedTuple

    function DecisionForest(
        trees::Vector{<:DecisionTree},
        info::NamedTuple = (;),
    )
        @assert length(trees) > 0 "Cannot instantiate forest with no trees!"
        O = Union{outcometype.(trees)...}
        C = Union{conditiontype.(trees)...}
        FM = typeintersect(Union{propagate_feasiblemodels.(trees)...}, AbstractModel{<:O})
        FFM = typeintersect(FM, FinalModel{<:O})
        check_model_constraints.(DecisionForest{O}, typeof.(trees), FM, O)
        new{O,C,FFM}(trees, info)
    end
end

trees(forest::DecisionForest) = forest.trees

conditiontype(::Type{M}) where {M<:DecisionForest{O,C}} where {O,C} = C
conditiontype(m::DecisionForest) = conditiontype(typeof(m))

issymbolic(::DecisionForest) = false

function apply(
    f::DecisionForest,
    id::Union{AbstractInterpretation,AbstractInterpretationSet};
    kwargs...
)
    best_guess([apply(t, id; kwargs...) for t in trees(f)])
end

############################################################################################

"""
A `MixedSymbolicModel` is a symbolic model that operaters as a free nested structure of IF-THEN-ELSE
and IF-ELSEIF-ELSE blocks:

    IF (antecedent_1) THEN
        IF (antecedent_1)     THEN (consequent_1)
        ELSEIF (antecedent_2) THEN (consequent_2)
        ELSE (consequent_1_default) END
    ELSE
        IF (antecedent_3) THEN
            (consequent_3)
        ELSE
            (consequent_4)
        END
    END

where the antecedents are conditinos and the consequents are the feasible
local outcomes of the block.

In Sole.jl, this logic can implemented using `ConstrainedModel`s such as
`Rule`s, `Branch`s, `DecisionList`s, `DecisionTree`s, and the be wrapped into
a `MixedSymbolicModel`:

    struct MixedSymbolicModel{O,FM<:AbstractModel} <: ConstrainedModel{O,FM}
        root::M where {M<:Union{FinalModel{<:O},ConstrainedModel{<:O,<:FM}}}
        info::NamedTuple
    end

Note that `FM` refers to the Feasible Models (`FM`) allowed in the model's sub-tree.

See also [`ConstrainedModel`](@ref), [`DecisionTree`](@ref), [`DecisionList`](@ref).
"""
struct MixedSymbolicModel{O,FM<:AbstractModel} <: ConstrainedModel{O,FM}
    root::M where {M<:Union{FinalModel{<:O},ConstrainedModel{<:O,<:FM}}}
    info::NamedTuple

    function MixedSymbolicModel(
        root::Any,
        info::NamedTuple = (;),
    )
        root = wrap(root)
        M = typeof(root)
        O = outcometype(root)
        FM = typeintersect(Union{propagate_feasiblemodels(M)}, AbstractModel{<:O})
        check_model_constraints(MixedSymbolicModel{O}, typeof(root), FM, O)
        new{O,FM}(root, info)
    end
end

root(m::MixedSymbolicModel) = m.root

issymbolic(m::MixedSymbolicModel) = issymbolic(root(m))

isopen(::MixedSymbolicModel) = isopen(root)

function apply(
    m::MixedSymbolicModel,
    id::Union{AbstractInterpretation,AbstractInterpretationSet};
    kwargs...
)
    apply(root(m), id; kwargs...)
end

############################################################################################<|MERGE_RESOLUTION|>--- conflicted
+++ resolved
@@ -1106,21 +1106,6 @@
     check_kwargs::NamedTuple = (; use_memo = [Dict{SyntaxTree,WorldSet{worldtype(d)}}() for i in 1:nsamples(d)]),
     compute_metrics::Union{Symbol,Bool} = false,
 ) where {O}
-<<<<<<< HEAD
-=======
-    function _newtuple(s::Symbol, nt::NamedTuple, v::Vector)
-        return s ∉ keys(nt) ?  merge(nt, (s = v,)) : begin
-            prev = i[:s]
-            ntwithout = (; [p for p in pairs(nt) if p[1] != :s]...)
-            if compute_metrics == :append
-                merge(ntwithout, (; s = [prev..., v...]))
-            elseif compute_metrics == true
-                merge(ntwithout, (; s = v))
-            end
-        end
-    end
-
->>>>>>> 1c3ad7d6
     nsamp = nsamples(d)
     pred = Vector{O}(undef, nsamp)
     delays = Vector{Integer}(undef, nsamp)
