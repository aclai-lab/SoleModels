import Base: convert, length, getindex, isopen
import SoleLogics: check, syntaxstring
using SoleData: slice_dataset
using SoleLogics: LeftmostLinearForm, LeftmostConjunctiveForm, LeftmostDisjunctiveForm

# Util
typename(::Type{T}) where T = eval(nameof(T))

"""
    abstract type AbstractBooleanCondition end

A boolean condition is a condition that evaluates to a boolean truth value (`true`/`false`),
when checked on a logical interpretation.

See also
[`TrueCondition`](@ref),
[`LogicalTruthCondition`](@ref),
[`check`](@ref),
[`syntaxstring`](@ref).
"""
abstract type AbstractBooleanCondition end

function syntaxstring(c::AbstractBooleanCondition; kwargs...)
    error("Please, provide method syntaxstring(::$(typeof(c)); kwargs...).")
end

function Base.show(io::IO, c::AbstractBooleanCondition)
    print(io, "$(typeof(c))($(syntaxstring(c)))")
end

# Check on a boolean condition
function check(c::AbstractBooleanCondition, i::AbstractInterpretation, args...; kwargs...)
    error("Please, provide method check(::$(typeof(c))," *
        " i::$(typeof(i)), args...; kwargs...).")
end
function check(
    c::AbstractBooleanCondition,
    d::AbstractInterpretationSet,
    args...;
    kwargs...
)
    map(
        i_sample->check(c, slice_dataset(d, [i_sample]; return_view = true), args...; kwargs...)[1],
        1:nsamples(d)
    )
end

"""
    abstract type AbstractLogicalBooleanCondition <: AbstractBooleanCondition end

A boolean condition based on a formula of a given logic, that is
to be checked on a logical interpretation.

See also
[`formula`](@ref),
[`syntaxstring`](@ref),
[`check`](@ref),
[`AbstractBooleanCondition`](@ref).
"""
abstract type AbstractLogicalBooleanCondition <: AbstractBooleanCondition end

"""
    formula(c::AbstractLogicalBooleanCondition)::AbstractFormula

Returns the logical formula (see [`SoleLogics`](@ref) package) of a given
logical boolean condition.

See also
[`syntaxstring`](@ref),
[`AbstractLogicalBooleanCondition`](@ref).
"""
function formula(c::AbstractLogicalBooleanCondition)::AbstractFormula
    error("Please, provide method formula(::$(typeof(c))).")
end

function syntaxstring(c::AbstractLogicalBooleanCondition; kwargs...)
    syntaxstring(formula(c); kwargs...)
end

"""
    struct TrueCondition <: AbstractLogicalBooleanCondition end

A true condition is the boolean condition that always yields `true`.

See also
[`LogicalTruthCondition`](@ref),
[`AbstractLogicalBooleanCondition`](@ref).
"""
struct TrueCondition <: AbstractLogicalBooleanCondition end

formula(::TrueCondition) = SyntaxTree(⊤)
check(::TrueCondition, i::AbstractInterpretation, args...; kwargs...) = true
check(::TrueCondition, d::AbstractInterpretationSet, args...; kwargs...) =
    fill(true, nsamples(d))

"""
    struct LogicalTruthCondition{F<:AbstractFormula} <: AbstractLogicalBooleanCondition
        formula::F
    end

A boolean condition that, on a given logical interpretation,
a logical formula evaluates to the `top` of the logic's algebra.

See also
[`formula`](@ref),
[`AbstractLogicalBooleanCondition`](@ref).
"""
struct LogicalTruthCondition{F<:AbstractFormula} <: AbstractLogicalBooleanCondition
    formula::F

    function LogicalTruthCondition{F}(
        formula::F
    ) where {F<:AbstractFormula}
        new{F}(formula)
    end

    function LogicalTruthCondition(
        formula::F
    ) where {F<:AbstractFormula}
        LogicalTruthCondition{F}(formula)
    end
end

formula(c::LogicalTruthCondition) = c.formula

function check(c::LogicalTruthCondition, i::AbstractInterpretation, args...; kwargs...)
    tops(check(formula(c), i, args...; kwargs...))
end
function check(
    c::LogicalTruthCondition,
    d::AbstractInterpretationSet,
    args...;
    kwargs...,
)
    map(tops, check(formula(c), d, args...; kwargs...))
end

############################################################################################

# Helpers
convert(::Type{AbstractBooleanCondition}, f::AbstractFormula) = LogicalTruthCondition(f)
convert(::Type{AbstractBooleanCondition}, tok::AbstractSyntaxToken) = LogicalTruthCondition(SyntaxTree(tok))
convert(::Type{AbstractBooleanCondition}, ::typeof(⊤)) = TrueCondition()

############################################################################################

"""
    abstract type AbstractModel{O} end

Abstract type for mathematical models that,
given an instance object (i.e., a piece of data), output an
outcome of type `O`.

See also
[`Rule`](@ref),
[`Branch`](@ref),
[`isopen`](@ref),
[`apply`](@ref),
[`issymbolic`](@ref),
[`info`](@ref),
[`outcometype`](@ref).
"""
abstract type AbstractModel{O} end

"""
    outcometype(::Type{<:AbstractModel{O}}) where {O} = O
    outcometype(m::AbstractModel) = outcometype(typeof(m))

Returns the outcome type of a model (type).

See also [`AbstractModel`](@ref).
"""
outcometype(::Type{<:AbstractModel{O}}) where {O} = O
outcometype(m::AbstractModel) = outcometype(typeof(m))

doc_open_model = """
An `AbstractModel{O}` is *closed* if it is always able to provide an outcome of type `O`.
Otherwise, the model can output `nothing` values and is referred to as *open*.
"""

"""
    isopen(::AbstractModel)::Bool

Returns whether a model is open.
$(doc_open_model)
[`Rule`](@ref) is an example of an *open* model, while [`Branch`](@ref)
is an example of *closed* model.

See also [`AbstractModel`](@ref).
"""
isopen(::AbstractModel) = true

"""
    outputtype(m::AbstractModel)

Returns a supertype for the outputs obtained when `apply`ing a model.
The result depends on whether the model is open or closed:

    outputtype(M::AbstractModel{O}) = isopen(M) ? Union{Nothing,O} : O

Note that if the model is closed, then `outputtype(m)` is equal to `outcometype(m)`.

See also
[`isopen`](@ref),
[`apply`](@ref),
[`outcometype`](@ref),
[`AbstractModel`](@ref).
"""
function outputtype(m::AbstractModel)
    isopen(m) ? Union{Nothing,outcometype(m)} : outcometype(m)
end

"""
    apply(
        m::AbstractModel,
        i::AbstractInterpretation;
        check_args::Tuple = (),
        check_kwargs::NamedTuple = (;),
        functional_args::Tuple = (),
        functional_kwargs::NamedTuple = (;),
        kwargs...
    )::outputtype(m)

    apply(
        m::AbstractModel,
        d::AbstractInterpretationSet;
        check_args::Tuple = (),
        check_kwargs::NamedTuple = (; use_memo = [Dict{SyntaxTree,WorldSet{worldtype(d)}}() for i in 1:nsamples(d)]),
        functional_args::Tuple = (),
        functional_kwargs::NamedTuple = (;),
        kwargs...
    )::AbstractVector{<:outputtype(m)}

Returns the output prediction of the model on an instance, or on each instance of a dataset.
The predictions can be `nothing` if the model is *open*

`check_args` and `check_kwargs` are kwargs that can influence check's behavior at the time
of its computation (see [`check`](@ref))

`functional_args` and `functional_kwargs` are kwargs that can influence FunctionModel's
behavior when the corresponding function is applied to AbstractInterpretation (see
[`FunctionModel`](@ref), [`AbstractInterpretation`](@ref))

See also
[`isopen`](@ref),
[`outcometype`](@ref),
[`outputtype`](@ref),
[`AbstractModel`](@ref),
[`AbstractInterpretation`](@ref),
[`AbstractInterpretationSet`](@ref).
"""
function apply(
    m::AbstractModel,
    i::AbstractInterpretation;
    check_args::Tuple = (),
    check_kwargs::NamedTuple = (;),
    functional_args::Tuple = (),
    functional_kwargs::NamedTuple = (;),
    kwargs...,
)::outputtype(m)
    error("Please, provide method apply(::$(typeof(m)), ::$(typeof(i))).")
end

function apply(
    m::AbstractModel,
    d::AbstractInterpretationSet,
    i_sample::Integer;
    kwargs...
)::outputtype(m)
    interpretation = get_instance(d, i_sample)
    apply(m, interpretation; kwargs...)
end

function apply(
    m::AbstractModel,
    d::AbstractInterpretationSet;
    kwargs...
)::AbstractVector{<:outputtype(m)}
    map(i_sample->apply(m, d, i_sample; kwargs...), 1:nsamples(d))
end

"""
    issymbolic(::AbstractModel)::Bool

Returns whether a model is symbolic or not.
A model is said to be `symbolic` when its application relies on checking formulas
of a certain logical language (see [`SoleLogics`](@ref) package) on the instance.
Symbolic models provide a form of transparent and interpretable modeling.

Instead, a model is said to be functional when it encodes an algebraic mathematical
function (e.g., a neural network).
TODO explain unrollrules/cascade/rules A symbolic model is one where the computation has a *rule-base structure*.

See also
[`apply`](@ref),
[`unrollrules`](@ref),
[`AbstractModel`](@ref).
"""
issymbolic(::AbstractModel) = false

"""
    info(m::AbstractModel)::NamedTuple = m.info

Returns the `info` structure for model `m`; this structure is used
for storing additional information that does not affect the model's behavior.
This structure can hold, for example, information
about the model's statistical performance during the learning phase.
"""
info(m::AbstractModel)::NamedTuple = m.info


############################################################################################
############################################################################################
############################################################################################

"""
    abstract type FinalModel{O} <: AbstractModel{O} end

A `FinalModel` is a model which outcomes do not depend on another model.
An `AbstractModel` can generally wrap other `AbstractModel`s. In such case, the outcome can
depend on the inner models being applied on the instance object. Otherwise, the model is
considered final; that is, it is a leaf of a tree of `AbstractModel`s.

See also [`ConstantModel`](@ref), [`FunctionModel`](@ref), [`AbstractModel`](@ref).
"""
abstract type FinalModel{O} <: AbstractModel{O} end

"""
    struct ConstantModel{O} <: FinalModel{O}
        outcome::O
        info::NamedTuple
    end

The simplest type of model is the `ConstantModel`;
it is a `FinalModel` that always outputs the same outcome.

# Examples
```julia-repl
julia> SoleModels.FinalModel(2) isa SoleModels.ConstantModel

julia> SoleModels.FinalModel(sum) isa SoleModels.FunctionModel
┌ Warning: Over efficiency concerns, please consider wrappingJulia Function's into FunctionWrapper{O,Tuple{SoleModels.AbstractInterpretation}} structures,where O is their return type.
└ @ SoleModels ~/.julia/dev/SoleModels/src/models/base.jl:337
true

```

See also
[`apply`](@ref),
[`FunctionModel`](@ref),
[`FinalModel`](@ref).
"""
struct ConstantModel{O} <: FinalModel{O}
    outcome::O
    info::NamedTuple

    function ConstantModel{O}(
        outcome::O,
        info::NamedTuple = (;),
    ) where {O}
        new{O}(outcome, info)
    end

    function ConstantModel(
        outcome::O,
        info::NamedTuple = (;),
    ) where {O}
        ConstantModel{O}(outcome, info)
    end

    function ConstantModel{O}(m::ConstantModel) where {O}
        ConstantModel{O}(m.outcome, m.info)
    end

    function ConstantModel(m::ConstantModel)
        ConstantModel(m.outcome, m.info)
    end
end

outcome(m::ConstantModel) = m.outcome
isopen(::ConstantModel) = false
apply(m::ConstantModel, i::AbstractInterpretation; kwargs...) = outcome(m)
apply(m::ConstantModel, d::AbstractInterpretationSet, i_sample::Integer; kwargs...) = outcome(m)
apply(m::ConstantModel, d::AbstractInterpretationSet; kwargs...) = fill(outcome(m), nsamples(d))

convert(::Type{ConstantModel{O}}, o::O) where {O} = ConstantModel{O}(o)
convert(::Type{<:AbstractModel{F}}, m::ConstantModel) where {F} = ConstantModel{F}(m)

"""
    struct FunctionModel{O} <: FinalModel{O}
        f::FunctionWrapper{O}
        info::NamedTuple
    end

A `FunctionModel` is a `FinalModel` that applies a native Julia `Function`
in order to compute the outcome. Over efficiency concerns, it is mandatory to make explicit
the output type `O` by wrapping the `Function` into an object of type
`FunctionWrapper{O}`.

TODO @Michele explain functional_args/functional_kwargs

See also [`ConstantModel`](@ref), [`FunctionWrapper`](@ref), [`FinalModel`](@ref).
"""
struct FunctionModel{O} <: FinalModel{O}
    f::FunctionWrapper{O}
    # isopen::Bool TODO
    info::NamedTuple

    function FunctionModel{O}(
        f::FunctionWrapper{O},
        info::NamedTuple = (;),
    ) where {O}
        new{O}(f, info)
    end

    function FunctionModel(
        f::FunctionWrapper{O},
        info::NamedTuple = (;),
    ) where {O}
        FunctionModel{O}(f, info)
    end

    function FunctionModel{O}(
        f::Function,
        info::NamedTuple = (;),
    ) where {O}
        @warn "Over efficiency concerns, please consider wrapping"*
        "Julia Function's into FunctionWrapper{O,Tuple{SoleModels.AbstractInterpretation}}"*
        " structures,where O is their return type."
        f = FunctionWrapper{O,Tuple{AbstractInterpretation}}(f)
        FunctionModel{O}(f, info)
    end

    function FunctionModel(
        f::Function,
        info::NamedTuple = (;),
    )
        FunctionModel{Any}(f, info)
    end

    function FunctionModel{O}(m::FunctionModel) where {O}
        FunctionModel{O}(m.f, m.info)
    end

    function FunctionModel(m::FunctionModel)
        FunctionModel(m.f, m.info)
    end
end

f(m::FunctionModel) = m.f
isopen(::FunctionModel) = false
function apply(
    m::FunctionModel,
    i::AbstractInterpretation;
    functional_models_gets_single_instance::Bool = false,
    functional_args::Tuple = (),
    functional_kwargs::NamedTuple = (;),
    kwargs...,
)
    @assert functional_models_gets_single_instance
    f(m)(i, functional_args...; functional_kwargs...)
end
function apply(
    m::FunctionModel,
    d::AbstractInterpretationSet,
    i_sample::Integer;
    functional_models_gets_single_instance::Bool = false,
    functional_args::Tuple = (),
    functional_kwargs::NamedTuple = (;),
    kwargs...,
)
    if functional_models_gets_single_instance
        interpretation = get_instance(d, i_sample)
        f(m)(interpretation, functional_args...; functional_kwargs...)
    else
        f(m)(d, i_sample, functional_args...; functional_kwargs...)
    end
end

convert(::Type{<:AbstractModel{F}}, m::FunctionModel) where {F} = FunctionModel{F}(m)

"""
    wrap(o::Any)::AbstractModel

This function wraps anything into an AbstractModel.
The default behavior is the following:
- when called on an `AbstractModel`, the model is
simply returned (no wrapping is performed);
- `Function`s and `FunctionWrapper`s are wrapped into a `FunctionModel`;
- every other object is wrapped into a `ConstantModel`.

See also
[`ConstantModel`](@ref), [`FunctionModel`](@ref),
[`ConstrainedModel`](@ref), [`FinalModel`](@ref).
"""
wrap(o::Any, FM::Type{<:AbstractModel}) = convert(FM, wrap(o))
wrap(m::AbstractModel) = m
wrap(o::Function) = FunctionModel(o)
wrap(o::FunctionWrapper{O}) where {O} = FunctionModel{O}(o)
wrap(o::O) where {O} = convert(ConstantModel{O}, o)

# Helper
FinalModel(o) = wrap(o)

############################################################################################
############################################################################################
############################################################################################

"""
An `AbstractModel` can wrap another `AbstractModel`, and use it to compute the outcome.
As such, an `AbstractModel` can actually be the result of a composition of many models,
and enclose a *tree* of `AbstractModel`s (with `FinalModel`s at the leaves).
In order to typebound the Feasible Models (`FM`) allowed in the sub-tree,
the `ConstrainedModel` type is introduced:

    abstract type ConstrainedModel{O,FM<:AbstractModel} <: AbstractModel{O} end

For example, `ConstrainedModel{String, Union{Branch{String}, ConstantModel{String}}}`
supertypes models that with `String` outcomes that make use of `Branch{String}` and
`ConstantModel{String}` (essentially, a decision trees with `String`s at the leaves).

See also [`FinalModel`](@ref), [`AbstractModel`](@ref).
"""
abstract type ConstrainedModel{O,FM<:AbstractModel} <: AbstractModel{O} end

"""
    feasiblemodelstype(m::AbstractModel)

Returns a `Union` of the Feasible Models (`FM`) allowed in the sub-tree of any
AbstractModel. Note that for a `ConstrainedModel{O,FM<:AbstractModel}`, it
simply returns `FM`.

See also [`ConstrainedModel`](@ref).
"""
feasiblemodelstype(::Type{M}) where {O, M<:AbstractModel{O}} = AbstractModel{<:O}
feasiblemodelstype(::Type{M}) where {M<:AbstractModel} = AbstractModel
feasiblemodelstype(::Type{M}) where {O, M<:FinalModel{O}} = Union{}
feasiblemodelstype(::Type{M}) where {M<:FinalModel} = Union{}
feasiblemodelstype(::Type{<:ConstrainedModel{O,FM}}) where {O,FM} = FM
feasiblemodelstype(m::ConstrainedModel) = outcometype(typeof(m))

"""
    propagate_feasiblemodels(M::Type{<:AbstractModel}) = Union{typename(M){outcometype(M)}, feasiblemodelstype(M)}
    propagate_feasiblemodels(m::AbstractModel) = propagate_feasiblemodels(typeof(m))

This function is used upon construction of a `ConstrainedModel`,
to compute its Feasible Models (`FM`).
In general, its `FM` are a `Union` of the `FM` of its immediate child models, but
a trick is used in order to avoid unneccessary propagation of types throughout the model tree.
Note that this trick assumes that the first type parameter of any `ConstrainedModel` is
its `outcometype` `O`.

See also [`feasiblemodelstype`](@ref), [`ConstrainedModel`](@ref).
"""

propagate_feasiblemodels(M::Type{<:AbstractModel}) = Union{typename(M){outcometype(M)}, feasiblemodelstype(M)}
propagate_feasiblemodels(m::AbstractModel) = propagate_feasiblemodels(typeof(m))

"""
This function is used when constructing `ConstrainedModel`s to check that the inner
models satisfy the desired type constraints.

See also [`ConstrainedModel`](@ref), [`Rule`](@ref), [`Branch`](@ref).
"""
function check_model_constraints(
    M::Type{<:AbstractModel},
    I_M::Type{<:AbstractModel},
    FM::Type{<:AbstractModel},
    FM_O::Type = outcometype(FM)
)
    I_O = outcometype(I_M)
    # FM_O = outcometype(FM)
    @assert I_O <: FM_O "Can't instantiate $(M) with inner model outcometype" *
        " $(I_O)! $(I_O) <: $(FM_O) should hold."
    # @assert I_M <: FM || typename(I_M) <: typename(FM) "Can't instantiate $(M) with inner model $(I_M))! $(I_M) <: $(FM) || $(typename(I_M)) <: $(typename(FM)) should hold."
    @assert I_M <: FM "Can't instantiate $(M) with inner model $(I_M))!" *
        " $(I_M) <: $(FM) should hold."
    if ! (I_M<:FinalModel{<:FM_O})
        # @assert I_M<:ConstrainedModel{FM_O,<:FM} "ConstrainedModels require I_M<:ConstrainedModel{O,<:FM}, but $(I_M) does not subtype $(ConstrainedModel{FM_O,<:FM})."
        @assert I_M<:ConstrainedModel{<:FM_O,<:FM} "ConstrainedModels require" *
            " I_M<:ConstrainedModel{<:O,<:FM}, but $(I_M) does not" *
            " subtype $(ConstrainedModel{<:FM_O,<:FM})."
    end
end

############################################################################################
############################################################################################
############################################################################################

doc_symbolic_basics = """
Symbolic modeling builds onto two basic building blocks, which are `AbstractModel`s themselves:
- `Rule`: IF (antecedent) THEN (consequent) END
- `Branch`: IF (antecedent) THEN (posconsequent) ELSE (negconsequent) END
The *antecedent* is a formula of a certain logic, that can typically evaluate to true or false
when the model is applied on an instance object;
the *consequent*s are `AbstractModel`s themselves, that are to be applied to the instance object
in order to obtain an outcome.
"""

"""
    struct Rule{
        O,
        C<:AbstractBooleanCondition,
        FM<:AbstractModel
    } <: ConstrainedModel{O,FM}
        antecedent::C
        consequent::FM
        info::NamedTuple
    end

A `Rule` is one of the fundamental building blocks of symbolic modeling, and has
the semantics:

    IF (antecedent) THEN (consequent) END

where the antecedent is a condition to be tested and the consequent is the local outcome of the block.

Note that `FM` refers to the Feasible Models (`FM`) allowed in the model's sub-tree.

See also
[`antecedent`](@ref),
[`consequent`](@ref),
[`AbstractBooleanCondition`](@ref),
[`ConstrainedModel`](@ref),
[`AbstractModel`](@ref).
"""
struct Rule{
    O,
    C<:AbstractBooleanCondition,
    FM<:AbstractModel
} <: ConstrainedModel{O,FM}
    antecedent::C
    consequent::FM
    info::NamedTuple

    function Rule{O}(
        antecedent::Union{AbstractSyntaxToken,AbstractFormula,AbstractBooleanCondition},
        consequent::Any,
        info::NamedTuple = (;),
    ) where {O}
        antecedent = convert(AbstractBooleanCondition, antecedent)
        C = typeof(antecedent)
        consequent = wrap(consequent, AbstractModel{O})
        FM = typeintersect(propagate_feasiblemodels(consequent), AbstractModel{<:O})
        check_model_constraints(Rule{O}, typeof(consequent), FM, O)
        new{O,C,FM}(antecedent, consequent, info)
    end

    function Rule(
        antecedent::Union{AbstractSyntaxToken,AbstractFormula,AbstractBooleanCondition},
        consequent::Any,
        info::NamedTuple = (;),
    )
        consequent = wrap(consequent)
        O = outcometype(consequent)
        Rule{O}(antecedent, consequent, info)
    end

    function Rule(
        consequent::Any,
        info::NamedTuple = (;),
    )
        antecedent = TrueCondition()
        consequent = wrap(consequent)
        O = outcometype(consequent)
        Rule{O}(antecedent, consequent, info)
    end
end

"""
    antecedent(m::Union{Rule,Branch})::AbstractBooleanCondition

Returns the antecedent of a rule/branch;
that is, the condition to be evaluated upon applying the model.

See also
[`apply`](@ref),
[`consequent`](@ref),
[`check_antecedent`](@ref),
[`Rule`](@ref),
[`Branch`](@ref).
"""
antecedent(m::Rule) = m.antecedent

"""
    consequent(m::Rule)::AbstractModel

Returns the consequent of a rule.

See also
[`antecedent`](@ref),
[`Rule`](@ref).
"""
consequent(m::Rule) = m.consequent

conditiontype(::Type{M}) where {M<:Rule{O,C}} where {O,C} = C
conditiontype(m::Rule) = conditiontype(typeof(m))

issymbolic(::Rule) = true

"""
    function check_antecedent(
        m::Union{Rule,Branch},
        args...;
        kwargs...
    )
        check(antecedent(m), id, args...; kwargs...)
    end

Simply checks the antecedent of a rule on an instance or dataset.

See also
[`antecedent`](@ref),
[`Rule`](@ref),
[`Branch`](@ref).
"""
function check_antecedent(
    m::Rule,
    args...;
    kwargs...
)
    check(antecedent(m), args...; kwargs...)
end

function apply(
    m::Rule,
    i::AbstractInterpretation;
    check_args::Tuple = (),
    check_kwargs::NamedTuple = (;),
    kwargs...
)
    if check_antecedent(m, i, check_args...; check_kwargs...)
        apply(consequent(m), i;
            check_args = check_args,
            check_kwargs = check_kwargs,
            kwargs...
        )
    else
        nothing
    end
end

function apply(
    m::Rule,
    d::AbstractInterpretationSet,
    i_sample::Integer;
    check_args::Tuple = (),
    check_kwargs::NamedTuple = (;),
    kwargs...
)
    if check_antecedent(m, d, i_sample, check_args...; check_kwargs...) == true
        apply(consequent(m), d, i_sample;
            check_args = check_args,
            check_kwargs = check_kwargs,
            kwargs...
        )
    else
        nothing
    end
end

# Helper
function formula(m::Rule{O,<:Union{LogicalTruthCondition,TrueCondition}}) where {O}
    formula(antecedent(m))
end

function conjuncts(m::Rule{O,<:LogicalTruthCondition{<:LeftmostConjunctiveForm}}) where {O}
    conjuncts(formula(m))
end
function nconjuncts(m::Rule{O,<:LogicalTruthCondition{<:LeftmostConjunctiveForm}}) where {O}
    nconjuncts(formula(m))
end
function disjuncts(m::Rule{O,<:LogicalTruthCondition{<:LeftmostDisjunctiveForm}}) where {O}
    disjuncts(formula(m))
end
function ndisjuncts(m::Rule{O,<:LogicalTruthCondition{<:LeftmostDisjunctiveForm}}) where {O}
    ndisjuncts(formula(m))
end

#=
function Base.getindex(
    m::Rule{O,C},
    idxs::AbstractVector{<:Integer},
) where {O,C<:LogicalTruthCondition{SS},SS<:LeftmostLinearForm}
    Rule{O,C}(
        LogicalTruthCondition{SS}(begin
            ants = children(formula(m))
            SS(ants[idxs])
        end),
        consequent(m)
    )
end
Base.getindex(m::Rule{O,C}, args...) where {O,C<:TrueCondition} = m
=#

############################################################################################

"""
    struct Branch{
        O,
        C<:AbstractBooleanCondition,
        FM<:AbstractModel
    } <: ConstrainedModel{O,FM}
        antecedent::C
        posconsequent::FM
        negconsequent::FM
        info::NamedTuple
    end

A `Branch` is one of the fundamental building blocks of symbolic modeling, and has
the semantics:

    IF (antecedent) THEN (consequent_1) ELSE (consequent_2) END

where the antecedent is boolean condition to be tested and the consequents are the feasible
local outcomes of the block.

Note that `FM` refers to the Feasible Models (`FM`) allowed in the model's sub-tree.

See also
[`antecedent`](@ref),
[`posconsequent`](@ref),
[`negconsequent`](@ref),
[`AbstractBooleanCondition`](@ref),
[`Rule`](@ref),
[`ConstrainedModel`](@ref), [`AbstractModel`](@ref).
"""
struct Branch{
    O,
    C<:AbstractBooleanCondition,
    FM<:AbstractModel
} <: ConstrainedModel{O,FM}
    antecedent::C
    posconsequent::FM
    negconsequent::FM
    info::NamedTuple

    function Branch(
        antecedent::Union{AbstractSyntaxToken,AbstractFormula,AbstractBooleanCondition},
        posconsequent::Any,
        negconsequent::Any,
        info::NamedTuple = (;),
    )
        antecedent = convert(AbstractBooleanCondition, antecedent)
        C = typeof(antecedent)
        posconsequent = wrap(posconsequent)
        negconsequent = wrap(negconsequent)
        O = Union{outcometype(posconsequent),outcometype(negconsequent)}
        FM = typeintersect(Union{propagate_feasiblemodels(posconsequent),propagate_feasiblemodels(negconsequent)}, AbstractModel{<:O})
        check_model_constraints(Branch{O}, typeof(posconsequent), FM, O)
        check_model_constraints(Branch{O}, typeof(negconsequent), FM, O)
        new{O,C,FM}(antecedent, posconsequent, negconsequent, info)
    end

    function Branch(
        antecedent::Union{AbstractSyntaxToken,AbstractFormula,AbstractBooleanCondition},
        (posconsequent, negconsequent)::Tuple{Any,Any},
        info::NamedTuple = (;),
    )
        Branch(antecedent, posconsequent, negconsequent, info)
    end

end

antecedent(m::Branch) = m.antecedent

"""
    posconsequent(m::Branch)::AbstractModel

Returns the positive consequent of a branch;
that is, the model to be applied if the antecedent evaluates to `true`.

See also
[`antecedent`](@ref),
[`Branch`](@ref).
"""
posconsequent(m::Branch) = m.posconsequent

"""
    negconsequent(m::Branch)::AbstractModel

Returns the negative consequent of a branch;
that is, the model to be applied if the antecedent evaluates to `false`.

See also
[`antecedent`](@ref),
[`Branch`](@ref).
"""
negconsequent(m::Branch) = m.negconsequent

conditiontype(::Type{M}) where {M<:Branch{O,C}} where {O,C} = C
conditiontype(m::Branch) = conditiontype(typeof(m))

issymbolic(::Branch) = true

isopen(m::Branch) = isopen(posconsequent(m)) || isopen(negconsequent(m))

function check_antecedent(
    m::Branch,
    args...;
    kwargs...
)
    check(antecedent(m), args...; kwargs...)
end

function apply(
    m::Branch,
    i::AbstractInterpretation;
    check_args::Tuple = (),
    check_kwargs::NamedTuple = (;),
    kwargs...
)
    if check_antecedent(m, i, check_args...; check_kwargs...)
        apply(posconsequent(m), i;
            check_args = check_args,
            check_kwargs = check_kwargs,
            kwargs...
        )
    else
        apply(negconsequent(m), i;
            check_args = check_args,
            check_kwargs = check_kwargs,
            kwargs...
        )
    end
end

function apply(
    m::Branch{O,<:LogicalTruthCondition},
    d::AbstractInterpretationSet,
    i_sample::Integer;
    check_args::Tuple = (),
    check_kwargs::NamedTuple = (;),
    kwargs...
) where {O}
    if check_antecedent(m, d, i_sample, check_args...; check_kwargs...) == true
        apply(posconsequent(m), d, i_sample;
            check_args = check_args,
            check_kwargs = check_kwargs,
            kwargs...
        )
    else
        apply(negconsequent(m), d, i_sample;
            check_args = check_args,
            check_kwargs = check_kwargs,
            kwargs...
        )
    end
end

function apply(
    m::Branch{O,<:LogicalTruthCondition},
    d::AbstractInterpretationSet;
    check_args::Tuple = (),
    check_kwargs::NamedTuple = (; use_memo = [Dict{SyntaxTree,WorldSet{worldtype(d)}}() for i in 1:nsamples(d)]),
    kwargs...
) where {O}
    cs = check_antecedent(m, d, check_args...; check_kwargs...)
    cpos = findall((c)->c==true, cs)
    cneg = findall((c)->c==false, cs)
    out = Array{outputtype(m)}(undef,length(cs))
    if !isempty(cpos)
        out[cpos] .= apply(
            posconsequent(m),
            slice_dataset(d, cpos; return_view = true);
            check_args = check_args,
            check_kwargs = check_kwargs,
            kwargs...
        )
    end
    if !isempty(cneg)
        out[cneg] .= apply(
            negconsequent(m),
            slice_dataset(d, cneg; return_view = true);
            check_args = check_args,
            check_kwargs = check_kwargs,
            kwargs...
        )
    end
    out
end

# Helper
function formula(m::Branch{O,<:Union{LogicalTruthCondition,TrueCondition}}) where {O}
    formula(antecedent(m))
end

function Base.getindex(
    m::Branch{O,<:LogicalTruthCondition{<:LeftmostLinearForm}},
    args...
) where {O}
    return Base.getindex(formula(m), args...)
end

############################################################################################

"""
    struct DecisionList{
        O,
        C<:AbstractBooleanCondition,
        FM<:AbstractModel
    } <: ConstrainedModel{O,FM}
        rulebase::Vector{Rule{_O,_C,_FM} where {_O<:O,_C<:C,_FM<:FM}}
        defaultconsequent::FM
        info::NamedTuple
    end

A `DecisionList` (or *decision table*, or *rule-based model*) is a symbolic model that
has the semantics of an IF-ELSEIF-ELSE block:

    IF (antecedent_1)     THEN (consequent_1)
    ELSEIF (antecedent_2) THEN (consequent_2)
    ...
    ELSEIF (antecedent_n) THEN (consequent_n)
    ELSE (consequent_default) END

where the antecedents are conditions to be tested and the consequents are the feasible
local outcomes of the block.
Using the classical semantics, the antecedents are evaluated in order,
and a consequent is returned as soon as a valid antecedent is found,
or when the computation reaches the ELSE clause.

Note that `FM` refers to the Feasible Models (`FM`) allowed in the model's sub-tree.

See also
[`Rule`](@ref),
[`ConstrainedModel`](@ref),
[`DecisionTree`](@ref),
[`AbstractModel`](@ref).
"""
struct DecisionList{
    O,
    C<:AbstractBooleanCondition,
    FM<:AbstractModel
} <: ConstrainedModel{O,FM}
    rulebase::Vector{Rule{_O,_C,_FM} where {_O<:O,_C<:C,_FM<:FM}}
    defaultconsequent::FM
    info::NamedTuple

    function DecisionList(
        rulebase::Vector{<:Rule},
        defaultconsequent::Any,
        info::NamedTuple = (;),
    )
        defaultconsequent = wrap(defaultconsequent)
        O = Union{outcometype(defaultconsequent),outcometype.(rulebase)...}
        C = Union{conditiontype.(rulebase)...}
        FM = typeintersect(Union{propagate_feasiblemodels(defaultconsequent),propagate_feasiblemodels.(rulebase)...}, AbstractModel{<:O})
        # FM = typeintersect(Union{propagate_feasiblemodels(defaultconsequent),propagate_feasiblemodels.(rulebase)...}, AbstractModel{O})
        # FM = Union{propagate_feasiblemodels(defaultconsequent),propagate_feasiblemodels.(rulebase)...}
        check_model_constraints.(DecisionList{O}, typeof.(rulebase), FM, O)
        check_model_constraints(DecisionList{O}, typeof(defaultconsequent), FM, O)
        new{O,C,FM}(rulebase, defaultconsequent, info)
    end
end

rulebase(m::DecisionList) = m.rulebase
defaultconsequent(m::DecisionList) = m.defaultconsequent

conditiontype(::Type{M}) where {M<:DecisionList{O,C}} where {O,C} = C
conditiontype(m::DecisionList) = conditiontype(typeof(m))

issymbolic(::DecisionList) = true

isopen(m::DecisionList) = isopen(defaultconsequent(m))

function apply(
    m::DecisionList,
    i::AbstractInterpretation;
    check_args::Tuple = (),
    check_kwargs::NamedTuple = (;),
)
    for rule in rulebase(m)
        if check(m, i, check_args...; check_kwargs...)
            return consequent(rule)
        end
    end
    defaultconsequent(m)
end

function apply(
    m::DecisionList{O},
    d::AbstractInterpretationSet;
    check_args::Tuple = (),
    check_kwargs::NamedTuple = (; use_memo = [Dict{SyntaxTree,WorldSet{worldtype(d)}}() for i in 1:nsamples(d)]),
) where {O}
    nsamp = nsamples(d)
    pred = Vector{O}(undef, nsamp)
    uncovered_idxs = 1:nsamp

    for rule in rulebase(m)
        length(uncovered_idxs) == 0 && break

<<<<<<< HEAD
        uncovered_d = slice_dataset(d, uncovered_idxs; return_view = true)
=======
        # TODO
        # uncovered_d = slice_dataset(d, uncovered_idxs; return_view = true))
>>>>>>> b5180f27

        idxs_sat = findall(
            check(antecedent(rule), d, check_args...; check_kwargs...) .== true # TODO: use check_antecedent?
            # check(antecedent(rule), uncovered_d, check_args...; check_kwargs...) .== true # TODO: use check_antecedent?
        )
        # idxs_sat = uncovered_idxs[idxs_sat]

        uncovered_idxs = setdiff(uncovered_idxs, idxs_sat)

        map((i)->(pred[i] = outcome(consequent(rule))), idxs_sat)
    end

    length(uncovered_idxs) != 0 &&
        map((i)->(pred[i] = outcome(defaultconsequent(m))), uncovered_idxs)

    return pred
end

#TODO: write apply! for the other models
#TODO write in docstring that possible values for compute_metrics are: :append, true, false
function apply!(
    m::DecisionList{O},
    d::AbstractInterpretationSet;
    check_args::Tuple = (),
    check_kwargs::NamedTuple = (; use_memo = [Dict{SyntaxTree,WorldSet{worldtype(d)}}() for i in 1:nsamples(d)]),
    compute_metrics::Union{Symbol,Bool} = false,
) where {O}
    nsamp = nsamples(d)
    pred = Vector{O}(undef, nsamp)
    delays = Vector{Integer}(undef, nsamp)
    uncovered_idxs = 1:nsamp
    rules = rulebase(m)

    for (n, rule) in enumerate(rules)
        length(uncovered_idxs) == 0 && break

        # TODO don't check everything (see apply above)
        idxs_sat = findall(
            check(antecedent(rule), d, check_args...; check_kwargs...) .== true # TODO: use check_antecedent?
        )
        map((i)->(pred[i] = outcome(consequent(rule))), idxs_sat)
        delays[idxs_sat] .= (n-1)

        uncovered_idxs = setdiff(uncovered_idxs, idxs_sat)
    end

    if length(uncovered_idxs) != 0
        map((i)->(pred[i] = outcome(defaultconsequent(m))), uncovered_idxs)
        length(rules) == 0 ? (delays .= 0) : (delays[uncovered_idxs] .= length(rules))
    end

    (length(rules) != 0) && (delays = delays ./ length(rules))

    iprev = info(m)
    inew = compute_metrics == false ? iprev : begin
        if :delays ∉ keys(iprev)
            merge(iprev, (; delays = delays))
        else
            prev = iprev[:delays]
            ntwithout = (; [p for p in pairs(nt) if p[1] != :delays]...)
            if compute_metrics == :append
                merge(ntwithout,(; delays = [prev..., delays...]))
            elseif compute_metrics == true
                merge(ntwithout,(; delays = delays))
            end
        end
    end

    inewnew = begin
        if :pred ∉ keys(inew)
            merge(inew, (; pred = pred))
        else
            prev = inew[:pred]
            ntwithout = (; [p for p in pairs(nt) if p[1] != :pred]...)
            if compute_metrics == :append
                merge(ntwithout,(; pred = [prev..., pred...]))
            elseif compute_metrics == true
                merge(ntwithout,(; pred = pred))
            end
        end
    end

    return DecisionList(rules, defaultconsequent(m), inewnew)
end

# TODO: if delays not in info(m) ?
function meandelaydl(m::DecisionList)
    i = info(m)

    if :delays in keys(i)
        return mean(i[:delays])
    end
end

############################################################################################

"""
A `DecisionTree` is a symbolic model that operates as a nested structure of
IF-THEN-ELSE blocks:

    IF (antecedent_1) THEN
        IF (antecedent_2) THEN
            (consequent_1)
        ELSE
            (consequent_2)
        END
    ELSE
        IF (antecedent_3) THEN
            (consequent_3)
        ELSE
            (consequent_4)
        END
    END

where the antecedents are conditions to be tested and the consequents are the feasible
local outcomes of the block.

In practice, a `DecisionTree` simply wraps a constrained
sub-tree of `Branch` and `FinalModel`:

    struct DecisionTree{
    O,
        C<:AbstractBooleanCondition,
        FFM<:FinalModel
    } <: ConstrainedModel{O, Union{<:Branch{<:O,<:C}, <:FFM}}
        root::M where {M<:Union{FFM,Branch}}
        info::NamedTuple
    end

Note that `FM` refers to the Feasible Models (`FM`) allowed in the model's sub-tree.
Also note that this structure also includes an `info::NamedTuple` for storing additional
information.

See also [`ConstrainedModel`](@ref), [`MixedSymbolicModel`](@ref), [`DecisionList`](@ref).
"""
struct DecisionTree{
    O,
    C<:AbstractBooleanCondition,
    FFM<:FinalModel
} <: ConstrainedModel{O, Union{<:Branch{<:O,<:C}, <:FFM}}
    root::M where {M<:Union{FFM,Branch}}
    info::NamedTuple

    function DecisionTree(
        root::Union{FFM,Branch{O,C,Union{Branch{<:O,C2},FFM}}},
        info::NamedTuple = (;),
    ) where {O, C<:AbstractBooleanCondition, C2<:C, FFM<:FinalModel{<:O}}
        new{O,C,FFM}(root, info)
    end

    function DecisionTree(
        root::Any,
        info::NamedTuple = (;),
    )
        root = wrap(root)
        M = typeof(root)
        O = outcometype(root)
        C = (root isa FinalModel ? AbstractBooleanCondition : conditiontype(M))
        # FM = typeintersect(Union{M,feasiblemodelstype(M)}, AbstractModel{<:O})
        FM = typeintersect(Union{propagate_feasiblemodels(M)}, AbstractModel{<:O})
        FFM = typeintersect(FM, FinalModel{<:O})
        @assert M <: Union{<:FFM,<:Branch{<:O,<:C,<:Union{Branch,FFM}}} "" *
            "Cannot instantiate DecisionTree{$(O),$(C),$(FFM)}(...) with root of" *
            " type $(typeof(root)). Note that the should be either a FinalNode or a" *
            " bounded Branch." *
            " $(M) <: $(Union{FinalModel,Branch{<:O,<:C,<:Union{Branch,FFM}}}) should hold."
        check_model_constraints(DecisionTree{O}, typeof(root), FM, O)
        new{O,C,FFM}(root, info)
    end
end

root(m::DecisionTree) = m.root

conditiontype(::Type{M}) where {M<:DecisionTree{O,C}} where {O,C} = C
conditiontype(::Type{M}) where {M<:DecisionTree{O,C,FFM}} where {O,C,FFM} = C
conditiontype(m::DecisionTree) = conditiontype(typeof(m))

issymbolic(::DecisionTree) = true

isopen(::DecisionTree) = false

# TODO join these two or note that they are kept separate due to possible dispatch ambiguities.
function apply(
    m::DecisionTree,
    #id::Union{AbstractInterpretation,AbstractInterpretationSet};
    id::AbstractInterpretation;
    kwargs...
)
    apply(root(m), id; kwargs...)
end

function apply(
    m::DecisionTree,
    d::AbstractInterpretationSet;
    kwargs...,
)
    apply(root(m), d; kwargs...)
end

############################################################################################

"""
A `Decision Forest` is a symbolic model that wraps an ensemble of models

    struct DecisionForest{
        O,
        C<:AbstractBooleanCondition,
        FFM<:FinalModel
    } <: ConstrainedModel{O, Union{<:Branch{<:O,<:C}, <:FFM}}
        trees::Vector{<:DecisionTree}
        info::NamedTuple
    end


See also [`ConstrainedModel`](@ref), [`MixedSymbolicModel`](@ref), [`DecisionList`](@ref),
[`DecisionTree`](@ref)
"""
struct DecisionForest{
    O,
    C<:AbstractBooleanCondition,
    FFM<:FinalModel
} <: ConstrainedModel{O, Union{<:Branch{<:O,<:C}, <:FFM}}
    trees::Vector{<:DecisionTree}
    info::NamedTuple

    function DecisionForest(
        trees::Vector{<:DecisionTree},
        info::NamedTuple = (;),
    )
        @assert length(trees) > 0 "Cannot instantiate forest with no trees!"
        O = Union{outcometype.(trees)...}
        C = Union{conditiontype.(trees)...}
        FM = typeintersect(Union{propagate_feasiblemodels.(trees)...}, AbstractModel{<:O})
        FFM = typeintersect(FM, FinalModel{<:O})
        check_model_constraints.(DecisionForest{O}, typeof.(trees), FM, O)
        new{O,C,FFM}(trees, info)
    end
end

trees(forest::DecisionForest) = forest.trees

conditiontype(::Type{M}) where {M<:DecisionForest{O,C}} where {O,C} = C
conditiontype(m::DecisionForest) = conditiontype(typeof(m))

issymbolic(::DecisionForest) = false

# TODO check these two.
function apply(
    f::DecisionForest,
    id::AbstractInterpretation;
    kwargs...
)
    best_guess([apply(t, d; kwargs...) for t in trees(f)])
end

function apply(
    f::DecisionForest,
    d::AbstractInterpretationSet;
    kwargs...
)
    pred = hcat([apply(t, d; kwargs...) for t in trees(f)]...)
    return [best_guess(pred[i,:]) for i in 1:size(pred,1)]
end

############################################################################################

"""
A `MixedSymbolicModel` is a symbolic model that operaters as a free nested structure of IF-THEN-ELSE
and IF-ELSEIF-ELSE blocks:

    IF (antecedent_1) THEN
        IF (antecedent_1)     THEN (consequent_1)
        ELSEIF (antecedent_2) THEN (consequent_2)
        ELSE (consequent_1_default) END
    ELSE
        IF (antecedent_3) THEN
            (consequent_3)
        ELSE
            (consequent_4)
        END
    END

where the antecedents are conditinos and the consequents are the feasible
local outcomes of the block.

In Sole.jl, this logic can implemented using `ConstrainedModel`s such as
`Rule`s, `Branch`s, `DecisionList`s, `DecisionTree`s, and the be wrapped into
a `MixedSymbolicModel`:

    struct MixedSymbolicModel{O,FM<:AbstractModel} <: ConstrainedModel{O,FM}
        root::M where {M<:Union{FinalModel{<:O},ConstrainedModel{<:O,<:FM}}}
        info::NamedTuple
    end

Note that `FM` refers to the Feasible Models (`FM`) allowed in the model's sub-tree.

See also [`ConstrainedModel`](@ref), [`DecisionTree`](@ref), [`DecisionList`](@ref).
"""
struct MixedSymbolicModel{O,FM<:AbstractModel} <: ConstrainedModel{O,FM}
    root::M where {M<:Union{FinalModel{<:O},ConstrainedModel{<:O,<:FM}}}
    info::NamedTuple

    function MixedSymbolicModel(
        root::Any,
        info::NamedTuple = (;),
    )
        root = wrap(root)
        M = typeof(root)
        O = outcometype(root)
        FM = typeintersect(Union{propagate_feasiblemodels(M)}, AbstractModel{<:O})
        check_model_constraints(MixedSymbolicModel{O}, typeof(root), FM, O)
        new{O,FM}(root, info)
    end
end

root(m::MixedSymbolicModel) = m.root

issymbolic(m::MixedSymbolicModel) = issymbolic(root(m))

isopen(::MixedSymbolicModel) = isopen(root)

function apply(
    m::MixedSymbolicModel,
    id::Union{AbstractInterpretation,AbstractInterpretationSet};
    kwargs...
)
    apply(root(m), id; kwargs...)
end

############################################################################################<|MERGE_RESOLUTION|>--- conflicted
+++ resolved
@@ -1091,12 +1091,8 @@
     for rule in rulebase(m)
         length(uncovered_idxs) == 0 && break
 
-<<<<<<< HEAD
-        uncovered_d = slice_dataset(d, uncovered_idxs; return_view = true)
-=======
         # TODO
-        # uncovered_d = slice_dataset(d, uncovered_idxs; return_view = true))
->>>>>>> b5180f27
+        # uncovered_d = slice_dataset(d, uncovered_idxs; return_view = true)
 
         idxs_sat = findall(
             check(antecedent(rule), d, check_args...; check_kwargs...) .== true # TODO: use check_antecedent?
