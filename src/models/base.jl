import Base: convert, length, getindex, isopen
import SoleLogics: check, syntaxstring

# Util
typename(::Type{T}) where T = eval(nameof(T))

"""
    abstract type AbstractBooleanCondition end

A boolean condition is a condition that evaluates to a boolean truth value (`true`/`false`),
when checked on a logical interpretation.

See also
[`TrueCondition`](@ref),
[`LogicalTruthCondition`](@ref),
[`check`](@ref),
[`syntaxstring`](@ref).
"""
abstract type AbstractBooleanCondition end

function syntaxstring(c::AbstractBooleanCondition; kwargs...)
    error("Please, provide method syntaxstring(::$(typeof(c)); kwargs...).")
end

function Base.show(io::IO, c::AbstractBooleanCondition)
    print(io, "$(typeof(c))($(syntaxstring(c)))")
end

# Check on a boolean condition
function check(c::AbstractBooleanCondition, i::AbstractInterpretation, args...)
    error("Please, provide method syntaxstring(::$(typeof(c))," *
        " i::$(typeof(i)), args...).")
end
function check(c::AbstractBooleanCondition, d::AbstractInterpretationSet, args...)
    map(i->check(c, i, args...), iterate_instances(d))
end

"""
    abstract type AbstractLogicalBooleanCondition <: AbstractBooleanCondition end

A boolean condition based on a formula of a given logic, that is 
to be checked on a logical interpretation.

See also
[`formula`](@ref),
[`syntaxstring`](@ref),
[`check`](@ref),
[`AbstractBooleanCondition`](@ref).
"""
abstract type AbstractLogicalBooleanCondition <: AbstractBooleanCondition end

<<<<<<< HEAD
formula(::TrueCondition) = SyntaxTree(⊤)
check(::TrueCondition, args...) = true
=======
"""
    formula(c::AbstractLogicalBooleanCondition)::AbstractFormula

Returns the logical formula (see [`SoleLogics`](@ref) package) of a given
logical boolean condition.

See also
[`syntaxstring`](@ref),
[`AbstractLogicalBooleanCondition`](@ref).
"""
function formula(c::AbstractLogicalBooleanCondition)::AbstractFormula
    error("Please, provide method formula(::$(typeof(c))).")
end

function syntaxstring(c::AbstractLogicalBooleanCondition; kwargs...)
    syntaxstring(formula(c); kwargs...)
end


"""
    struct TrueCondition <: AbstractLogicalBooleanCondition end
>>>>>>> 1cc1a662

A true condition is the boolean condition that always yields `true`.

See also
[`LogicalTruthCondition`](@ref),
[`AbstractLogicalBooleanCondition`](@ref).
"""
struct TrueCondition <: AbstractLogicalBooleanCondition end

formula(c::TrueCondition) = SyntaxTree(⊤)
check(::TrueCondition, args...) = true

"""
    struct LogicalTruthCondition{F<:AbstractFormula} <: AbstractLogicalBooleanCondition
        formula::F
    end

A boolean condition that, on a given logical interpretation,
a logical formula evaluates to the `top` of the logic's algebra.

See also
[`formula`](@ref),
[`AbstractLogicalBooleanCondition`](@ref).
"""
struct LogicalTruthCondition{F<:AbstractFormula} <: AbstractLogicalBooleanCondition
    formula::F

    function LogicalTruthCondition{F}(
        formula::F
    ) where {F<:AbstractFormula}
        new{F}(formula)
    end

    function LogicalTruthCondition(
        formula::F
    ) where {F<:AbstractFormula}
        LogicalTruthCondition{F}(formula)
    end
end

formula(c::LogicalTruthCondition) = c.formula

function check(c::LogicalTruthCondition, i::AbstractInterpretation, args...)
    tops(check(formula(c), i, args...))
end

############################################################################################

# Helpers
convert(::Type{AbstractBooleanCondition}, f::AbstractFormula) = LogicalTruthCondition(f)
convert(::Type{AbstractBooleanCondition}, tok::AbstractSyntaxToken) = LogicalTruthCondition(SyntaxTree(tok))
convert(::Type{AbstractBooleanCondition}, ::typeof(⊤)) = TrueCondition()

############################################################################################

"""
    abstract type AbstractModel{O} end

Abstract type for mathematical models that,
given an instance object (i.e., a piece of data), output an
outcome of type `O`.

See also
[`Rule`](@ref),
[`Branch`](@ref),
[`isopen`](@ref),
[`apply`](@ref),
[`issymbolic`](@ref),
[`info`](@ref),
[`outcometype`](@ref).
"""
abstract type AbstractModel{O} end

"""
    outcometype(::Type{<:AbstractModel{O}}) where {O} = O
    outcometype(m::AbstractModel) = outcometype(typeof(m))

Returns the outcome type of a model (type).

See also [`AbstractModel`](@ref).
"""
outcometype(::Type{<:AbstractModel{O}}) where {O} = O
outcometype(m::AbstractModel) = outcometype(typeof(m))

doc_open_model = """
An `AbstractModel{O}` is *closed* if it is always able to provide an outcome of type `O`.
Otherwise, the model can output `nothing` values and is referred to as *open*.
"""

"""
    isopen(::AbstractModel)::Bool

Returns whether a model is open.
$(doc_open_model)
[`Rule`](@ref) is an example of an *open* model, while [`Branch`](@ref)
is an example of *closed* model.

See also [`AbstractModel`](@ref).
"""
isopen(::AbstractModel) = true

"""
    outputtype(m::AbstractModel)

Returns a supertype for the outputs obtained when `apply`ing a model.
The result depends on whether the model is open or closed:

    outputtype(M::AbstractModel{O}) = isopen(M) ? Union{Nothing,O} : O

Note that if the model is closed, then `outputtype(m)` is equal to `outcometype(m)`.

See also
[`isopen`](@ref),
[`apply`](@ref),
[`outcometype`](@ref),
[`AbstractModel`](@ref).
"""
function outputtype(m::AbstractModel)
    isopen(m) ? Union{Nothing,outcometype(m)} : outcometype(m)
end

"""
    apply(m::AbstractModel, i::AbstractInterpretation)::outputtype(m)
    apply(m::AbstractModel, d::AbstractInterpretationSet)::AbstractVector{<:outputtype(m)}

Returns the output prediction of the model on an instance, or on each instance of a dataset.
The predictions can be `nothing` if the model is *open*

See also
[`isopen`](@ref),
[`outcometype`](@ref),
[`outputtype`](@ref),
[`AbstractModel`](@ref),
[`AbstractInterpretation`](@ref),
[`AbstractInterpretationSet`](@ref).
"""
function apply(m::AbstractModel, i::AbstractInterpretation)::outputtype(m)
    error("Please, provide method apply(::$(typeof(m)), ::$(typeof(i))).")
end
function apply(m::AbstractModel, d::AbstractInterpretationSet)::AbstractVector{<:outputtype(m)}
    map(i->apply(m, i), iterate_instances(d))
end

"""
    issymbolic(::AbstractModel)::Bool

Returns whether a model is symbolic or not.
A model is said to be `symbolic` when its application relies on checking formulas
of a certain logical language (see [`SoleLogics`](@ref) package) on the instance.
Symbolic models provide a form of transparent and interpretable modeling.

Instead, a model is said to be functional when it encodes an algebraic mathematical
function (e.g., a neural network).
TODO explain unroll_rules/cascade/rules A symbolic model is one where the computation has a *rule-base structure*.

See also
[`apply`](@ref),
[`unroll_rules`](@ref),
[`AbstractModel`](@ref).
"""
issymbolic(::AbstractModel) = false

"""
    info(m::AbstractModel)::NamedTuple = m.info

Returns the `info` structure for model `m`; this structure is used
for storing additional information that does not affect the model's behavior.
This structure can hold, for example, information
about the model's statistical performance during the learning phase.
"""
info(m::AbstractModel)::NamedTuple = m.info


############################################################################################
############################################################################################
############################################################################################

"""
    abstract type FinalModel{O} <: AbstractModel{O} end

A `FinalModel` is a model which outcomes do not depend on another model.
An `AbstractModel` can generally wrap other `AbstractModel`s. In such case, the outcome can
depend on the inner models being applied on the instance object. Otherwise, the model is
considered final; that is, it is a leaf of a tree of `AbstractModel`s.

See also [`ConstantModel`](@ref), [`FunctionModel`](@ref), [`AbstractModel`](@ref).
"""
abstract type FinalModel{O} <: AbstractModel{O} end

"""
    struct ConstantModel{O} <: FinalModel{O}
        outcome::O
        info::NamedTuple
    end

The simplest type of model is the `ConstantModel`;
it is a `FinalModel` that always outputs the same outcome.

# Examples
```julia-repl
julia> SoleModels.FinalModel(2) isa SoleModels.ConstantModel

julia> SoleModels.FinalModel(sum) isa SoleModels.FunctionModel
┌ Warning: Over efficiency concerns, please consider wrappingJulia Function's into FunctionWrapper{O,Tuple{SoleModels.AbstractInterpretation}} structures,where O is their return type.
└ @ SoleModels ~/.julia/dev/SoleModels/src/models/base.jl:337
true

```

See also
[`apply`](@ref),
[`FunctionModel`](@ref),
[`FinalModel`](@ref).
"""
struct ConstantModel{O} <: FinalModel{O}
    outcome::O
    info::NamedTuple

    function ConstantModel{O}(
        outcome::O,
        info::NamedTuple = (;),
    ) where {O}
        new{O}(outcome, info)
    end

    function ConstantModel(
        outcome::O,
        info::NamedTuple = (;),
    ) where {O}
        ConstantModel{O}(outcome, info)
    end

    function ConstantModel{O}(m::ConstantModel) where {O}
        ConstantModel{O}(m.outcome, m.info)
    end

    function ConstantModel(m::ConstantModel)
        ConstantModel(m.outcome, m.info)
    end
end

outcome(m::ConstantModel) = m.outcome
isopen(::ConstantModel) = false
apply(m::ConstantModel, i::AbstractInterpretation) = outcome(m)
apply(m::ConstantModel, d::AbstractInterpretationSet) = outcome(m)

convert(::Type{ConstantModel{O}}, o::O) where {O} = ConstantModel{O}(o)
convert(::Type{<:AbstractModel{F}}, m::ConstantModel) where {F} = ConstantModel{F}(m)

"""
    struct FunctionModel{O} <: FinalModel{O}
        f::FunctionWrapper{O}
        info::NamedTuple
    end

A `FunctionModel` is a `FinalModel` that applies a native Julia `Function`
in order to compute the outcome. Over efficiency concerns, it is mandatory to make explicit
the output type `O` by wrapping the `Function` into an object of type
`FunctionWrapper{O}`.

See also [`ConstantModel`](@ref), [`FunctionWrapper`](@ref), [`FinalModel`](@ref).
"""
struct FunctionModel{O} <: FinalModel{O}
    f::FunctionWrapper{O}
    # isopen::Bool TODO
    info::NamedTuple

    function FunctionModel{O}(
        f::FunctionWrapper{O},
        info::NamedTuple = (;),
    ) where {O}
        new{O}(f, info)
    end

    function FunctionModel(
        f::FunctionWrapper{O},
        info::NamedTuple = (;),
    ) where {O}
        FunctionModel{O}(f, info)
    end

    function FunctionModel{O}(
        f::Function,
        info::NamedTuple = (;),
    ) where {O}
        @warn "Over efficiency concerns, please consider wrapping"*
        "Julia Function's into FunctionWrapper{O,Tuple{SoleModels.AbstractInterpretation}}"*
        " structures,where O is their return type."
        f = FunctionWrapper{O,Tuple{AbstractInterpretation}}(f)
        FunctionModel{O}(f, info)
    end

    function FunctionModel(
        f::Function,
        info::NamedTuple = (;),
    )
        FunctionModel{Any}(f, info)
    end

    function FunctionModel{O}(m::FunctionModel) where {O}
        FunctionModel{O}(m.f, m.info)
    end

    function FunctionModel(m::FunctionModel)
        FunctionModel(m.f, m.info)
    end
end

f(m::FunctionModel) = m.f
isopen(::FunctionModel) = false
apply(m::FunctionModel, i::AbstractInterpretation) = f(m)(i)

convert(::Type{<:AbstractModel{F}}, m::FunctionModel) where {F} = FunctionModel{F}(m)

"""
    wrap(o::Any)::AbstractModel

This function wraps anything into an AbstractModel.
The default behavior is the following:
- when called on an `AbstractModel`, the model is
simply returned (no wrapping is performed);
- `Function`s and `FunctionWrapper`s are wrapped into a `FunctionModel`;
- every other object is wrapped into a `ConstantModel`.

See also
[`ConstantModel`](@ref), [`FunctionModel`](@ref),
[`ConstrainedModel`](@ref), [`FinalModel`](@ref).
"""
wrap(o::Any, FM::Type{<:AbstractModel}) = convert(FM, wrap(o))
wrap(m::AbstractModel) = m
wrap(o::Function) = FunctionModel(o)
wrap(o::FunctionWrapper{O}) where {O} = FunctionModel{O}(o)
wrap(o::O) where {O} = convert(ConstantModel{O}, o)

# Helper
FinalModel(o) = wrap(o)

############################################################################################
############################################################################################
############################################################################################

"""
An `AbstractModel` can wrap another `AbstractModel`, and use it to compute the outcome.
As such, an `AbstractModel` can actually be the result of a composition of many models,
and enclose a *tree* of `AbstractModel`s (with `FinalModel`s at the leaves).
In order to typebound the Feasible Models (`FM`) allowed in the sub-tree,
the `ConstrainedModel` type is introduced:

    abstract type ConstrainedModel{O,FM<:AbstractModel} <: AbstractModel{O} end

For example, `ConstrainedModel{String, Union{Branch{String}, ConstantModel{String}}}`
supertypes models that with `String` outcomes that make use of `Branch{String}` and
`ConstantModel{String}` (essentially, a decision trees with `String`s at the leaves).

See also [`FinalModel`](@ref), [`AbstractModel`](@ref).
"""
abstract type ConstrainedModel{O,FM<:AbstractModel} <: AbstractModel{O} end

"""
    feasiblemodelstype(m::AbstractModel)

Returns a `Union` of the Feasible Models (`FM`) allowed in the sub-tree of any
AbstractModel. Note that for a `ConstrainedModel{O,FM<:AbstractModel}`, it
simply returns `FM`.

See also [`ConstrainedModel`](@ref).
"""
feasiblemodelstype(::Type{M}) where {O, M<:AbstractModel{O}} = AbstractModel{<:O}
feasiblemodelstype(::Type{M}) where {M<:AbstractModel} = AbstractModel
feasiblemodelstype(::Type{M}) where {O, M<:FinalModel{O}} = Union{}
feasiblemodelstype(::Type{M}) where {M<:FinalModel} = Union{}
feasiblemodelstype(::Type{<:ConstrainedModel{O,FM}}) where {O,FM} = FM
feasiblemodelstype(m::ConstrainedModel) = outcometype(typeof(m))

"""
    propagate_feasiblemodels(M::Type{<:AbstractModel}) = Union{typename(M){outcometype(M)}, feasiblemodelstype(M)}
    propagate_feasiblemodels(m::AbstractModel) = propagate_feasiblemodels(typeof(m))

This function is used upon construction of a `ConstrainedModel`,
to compute its Feasible Models (`FM`).
In general, its `FM` are a `Union` of the `FM` of its immediate child models, but
a trick is used in order to avoid unneccessary propagation of types throughout the model tree.
Note that this trick assumes that the first type parameter of any `ConstrainedModel` is
its `outcometype` `O`.

See also [`feasiblemodelstype`](@ref), [`ConstrainedModel`](@ref).
"""

propagate_feasiblemodels(M::Type{<:AbstractModel}) = Union{typename(M){outcometype(M)}, feasiblemodelstype(M)}
propagate_feasiblemodels(m::AbstractModel) = propagate_feasiblemodels(typeof(m))

"""
This function is used when constructing `ConstrainedModel`s to check that the inner
models satisfy the desired type constraints.

See also [`ConstrainedModel`](@ref), [`Rule`](@ref), [`Branch`](@ref).
"""
function check_model_constraints(
    M::Type{<:AbstractModel},
    I_M::Type{<:AbstractModel},
    FM::Type{<:AbstractModel},
    FM_O::Type = outcometype(FM)
)
    I_O = outcometype(I_M)
    # FM_O = outcometype(FM)
    @assert I_O <: FM_O "Can't instantiate $(M) with inner model outcometype" *
        " $(I_O)! $(I_O) <: $(FM_O) should hold."
    # @assert I_M <: FM || typename(I_M) <: typename(FM) "Can't instantiate $(M) with inner model $(I_M))! $(I_M) <: $(FM) || $(typename(I_M)) <: $(typename(FM)) should hold."
    @assert I_M <: FM "Can't instantiate $(M) with inner model $(I_M))!" *
        " $(I_M) <: $(FM) should hold."
    if ! (I_M<:FinalModel{<:FM_O})
        # @assert I_M<:ConstrainedModel{FM_O,<:FM} "ConstrainedModels require I_M<:ConstrainedModel{O,<:FM}, but $(I_M) does not subtype $(ConstrainedModel{FM_O,<:FM})."
        @assert I_M<:ConstrainedModel{<:FM_O,<:FM} "ConstrainedModels require" *
            " I_M<:ConstrainedModel{<:O,<:FM}, but $(I_M) does not" *
            " subtype $(ConstrainedModel{<:FM_O,<:FM})."
    end
end

############################################################################################
############################################################################################
############################################################################################

doc_symbolic_basics = """
Symbolic modeling builds onto two basic building blocks, which are `AbstractModel`s themselves:
- `Rule`: IF (antecedent) THEN (consequent) END
- `Branch`: IF (antecedent) THEN (posconsequent) ELSE (negconsequent) END
The *antecedent* is a formula of a certain logic, that can typically evaluate to true or false
when the model is applied on an instance object;
the *consequent*s are `AbstractModel`s themselves, that are to be applied to the instance object
in order to obtain an outcome.
"""

"""
    struct Rule{O,C<:AbstractBooleanCondition,FM<:AbstractModel} <: ConstrainedModel{O,FM}
        antecedent::C
        consequent::FM
        info::NamedTuple
    end

A `Rule` is one of the fundamental building blocks of symbolic modeling, and has
the semantics:

    IF (antecedent) THEN (consequent) END

where the antecedent is a condition to be tested and the consequent is the local outcome of the block.

Note that `FM` refers to the Feasible Models (`FM`) allowed in the model's sub-tree.

See also
[`antecedent`](@ref),
[`consequent`](@ref),
[`AbstractBooleanCondition`](@ref),
[`ConstrainedModel`](@ref),
[`AbstractModel`](@ref).
"""
struct Rule{O,C<:AbstractBooleanCondition,FM<:AbstractModel} <: ConstrainedModel{O,FM}
    antecedent::C
    consequent::FM
    info::NamedTuple

    function Rule{O}(
        antecedent::Union{AbstractSyntaxToken,AbstractFormula,AbstractBooleanCondition},
        consequent::Any,
        info::NamedTuple = (;),
    ) where {O}
        antecedent = convert(AbstractBooleanCondition, antecedent)
        C = typeof(antecedent)
        consequent = wrap(consequent, AbstractModel{O})
        FM = typeintersect(propagate_feasiblemodels(consequent), AbstractModel{<:O})
        check_model_constraints(Rule{O}, typeof(consequent), FM, O)
        new{O,C,FM}(antecedent, consequent, info)
    end

    function Rule(
        antecedent::Union{AbstractSyntaxToken,AbstractFormula,AbstractBooleanCondition},
        consequent::Any,
        info::NamedTuple = (;),
    )
        consequent = wrap(consequent)
        O = outcometype(consequent)
        Rule{O}(antecedent, consequent, info)
    end

    function Rule(
        consequent::Any,
        info::NamedTuple = (;),
    )
        antecedent = TrueCondition()
        consequent = wrap(consequent)
        O = outcometype(consequent)
        Rule{O}(antecedent, consequent, info)
    end
end

"""
    antecedent(m::Union{Rule,Branch})::AbstractBooleanCondition

Returns the antecedent of a rule/branch;
that is, the condition to be evaluated upon applying the model.

See also
[`apply`](@ref),
[`consequent`](@ref),
[`check_antecedent`](@ref),
[`Rule`](@ref),
[`Branch`](@ref).
"""
antecedent(m::Rule) = m.antecedent

"""
    consequent(m::Rule)::AbstractModel

Returns the consequent of a rule.

See also
[`antecedent`](@ref),
[`Rule`](@ref).
"""
consequent(m::Rule) = m.consequent

conditiontype(::Type{M}) where {M<:Rule{O,C}} where {O,C} = C
conditiontype(m::Rule) = conditiontype(typeof(m))

issymbolic(::Rule) = true

"""
    function check_antecedent(
        m::Union{Rule,Branch},
        id::Union{AbstractInterpretation,AbstractInterpretationSet}
    )
        check(antecedent(m), id)
    end

Simply checks the antecedent of a rule on an instance or dataset.

See also
[`antecedent`](@ref),
[`Rule`](@ref),
[`Branch`](@ref).
"""
function check_antecedent(
    m::Rule,
    id::Union{AbstractInterpretation,AbstractInterpretationSet}
)
    check(antecedent(m), id)
end

function apply(m::Rule, i::AbstractInterpretation)
    check_antecedent(m, i) ? apply(consequent(m), i) : nothing
end

############################################################################################

"""
    struct Branch{O,C<:AbstractBooleanCondition,FM<:AbstractModel} <: ConstrainedModel{O,FM}
        antecedent::C
        posconsequent::FM
        negconsequent::FM
        info::NamedTuple
    end

A `Branch` is one of the fundamental building blocks of symbolic modeling, and has
the semantics:

    IF (antecedent) THEN (consequent_1) ELSE (consequent_2) END

where the antecedent is boolean condition to be tested and the consequents are the feasible
local outcomes of the block.

Note that `FM` refers to the Feasible Models (`FM`) allowed in the model's sub-tree.

See also
[`antecedent`](@ref),
[`posconsequent`](@ref),
[`negconsequent`](@ref),
[`AbstractBooleanCondition`](@ref),
[`Rule`](@ref),
[`ConstrainedModel`](@ref), [`AbstractModel`](@ref).
"""
struct Branch{O,C<:AbstractBooleanCondition,FM<:AbstractModel} <: ConstrainedModel{O,FM}
    antecedent::C
    posconsequent::FM
    negconsequent::FM
    info::NamedTuple

    function Branch(
        antecedent::Union{AbstractSyntaxToken,AbstractFormula,AbstractBooleanCondition},
        posconsequent::Any,
        negconsequent::Any,
        info::NamedTuple = (;),
    )
        antecedent = convert(AbstractBooleanCondition, antecedent)
        C = typeof(antecedent)
        posconsequent = wrap(posconsequent)
        negconsequent = wrap(negconsequent)
        O = Union{outcometype(posconsequent),outcometype(negconsequent)}
        FM = typeintersect(Union{propagate_feasiblemodels(posconsequent),propagate_feasiblemodels(negconsequent)}, AbstractModel{<:O})
        check_model_constraints(Branch{O}, typeof(posconsequent), FM, O)
        check_model_constraints(Branch{O}, typeof(negconsequent), FM, O)
        new{O,C,FM}(antecedent, posconsequent, negconsequent, info)
    end

    function Branch(
        antecedent::Union{AbstractSyntaxToken,AbstractFormula,AbstractBooleanCondition},
        (posconsequent, negconsequent)::Tuple{Any,Any},
        info::NamedTuple = (;),
    )
        Branch(antecedent, posconsequent, negconsequent, info)
    end

end

antecedent(m::Branch) = m.antecedent

"""
    posconsequent(m::Branch)::AbstractModel

Returns the positive consequent of a branch;
that is, the model to be applied if the antecedent evaluates to `true`.

See also
[`antecedent`](@ref),
[`Branch`](@ref).
"""
posconsequent(m::Branch) = m.posconsequent

"""
    negconsequent(m::Branch)::AbstractModel

Returns the negative consequent of a branch;
that is, the model to be applied if the antecedent evaluates to `false`.

See also
[`antecedent`](@ref),
[`Branch`](@ref).
"""
negconsequent(m::Branch) = m.negconsequent

conditiontype(::Type{M}) where {M<:Branch{O,C}} where {O,C} = C
conditiontype(m::Branch) = conditiontype(typeof(m))

issymbolic(::Branch) = true

isopen(m::Branch) = isopen(posconsequent(m)) || isopen(negconsequent(m))

function check_antecedent(
    m::Branch,
    id::Union{AbstractInterpretation,AbstractInterpretationSet}
)
    check(antecedent(m), id)
end

function apply(m::Branch, i::AbstractInterpretation)
    check_antecedent(m, i) ? apply(posconsequent(m), i) : apply(negconsequent(m), i)
end
function apply(m::Branch{O,<:LogicalTruthCondition}, d::AbstractInterpretationSet) where {O}
    cs = check_antecedent(m, d)
    cpos = findall((c)->c==true, cs)
    cneg = findall((c)->c==false, cs)
    out = fill(true, length(cs))
    out[cpos] = apply(posconsequent(m), slice_dataset(d, cpos))
    out[cneg] = apply(posconsequent(m), slice_dataset(d, cneg))
    out
end

############################################################################################

"""
    struct DecisionList{O,C<:AbstractBooleanCondition,FM<:AbstractModel} <: ConstrainedModel{O,FM}
        rulebase::Vector{Rule{_O,_C,_FM} where {_O<:O,_C<:C,_FM<:FM}}
        defaultconsequent::FM
        info::NamedTuple
    end

A `DecisionList` (or *decision table*, or *rule-based model*) is a symbolic model that
has the semantics of an IF-ELSEIF-ELSE block:

    IF (antecedent_1)     THEN (consequent_1)
    ELSEIF (antecedent_2) THEN (consequent_2)
    ...
    ELSEIF (antecedent_n) THEN (consequent_n)
    ELSE (consequent_default) END

where the antecedents are conditions to be tested and the consequents are the feasible
local outcomes of the block.
Using the classical semantics, the antecedents are evaluated in order,
and a consequent is returned as soon as a valid antecedent is found,
or when the computation reaches the ELSE clause.

Note that `FM` refers to the Feasible Models (`FM`) allowed in the model's sub-tree.

See also
[`Rule`](@ref),
[`ConstrainedModel`](@ref),
[`DecisionTree`](@ref),
[`AbstractModel`](@ref).
"""
struct DecisionList{O,C<:AbstractBooleanCondition,FM<:AbstractModel} <: ConstrainedModel{O,FM}
    rulebase::Vector{Rule{_O,_C,_FM} where {_O<:O,_C<:C,_FM<:FM}}
    defaultconsequent::FM
    info::NamedTuple

    # function DecisionList{O,C,_FM}(
    #     rulebase::Vector{<:Rule{<:O,<:C,<:_FM}},
    #     defaultconsequent::Any,
    #     info::NamedTuple = (;),
    # ) where {O,C<:AbstractBooleanCondition,_FM<:AbstractModel}
    #     defaultconsequent = wrap(defaultconsequent, AbstractModel{O})
    #     FM = typeintersect(Union{_FM,propagate_feasiblemodels(defaultconsequent),propagate_feasiblemodels.(rulebase)...}, AbstractModel{<:O})
    #     # FM = typeintersect(Union{propagate_feasiblemodels(defaultconsequent),propagate_feasiblemodels.(rulebase)...}, AbstractModel{O})
    #     # FM = Union{propagate_feasiblemodels(defaultconsequent),propagate_feasiblemodels.(rulebase)...}
    #     check_model_constraints.(DecisionList{O}, typeof.(rulebase), FM, O)
    #     check_model_constraints(DecisionList{O}, typeof(defaultconsequent), FM)
    #     new{O,C,FM}(rulebase, defaultconsequent, info)
    # end

    # function DecisionList{O}(
    #     rulebase::Vector{<:Rule{OO,<:C,<:FM}},
    #     defaultconsequent::Any,
    #     info::NamedTuple = (;),
    # ) where {O,OO<:O}
    #     defaultconsequent = wrap(defaultconsequent, AbstractModel{O})
    #     FM = typeintersect(Union{propagate_feasiblemodels(defaultconsequent),propagate_feasiblemodels.(rulebase)...}, AbstractModel{<:O})
    #     # FM = typeintersect(Union{propagate_feasiblemodels(defaultconsequent),propagate_feasiblemodels.(rulebase)...}, AbstractModel{O})
    #     # FM = Union{propagate_feasiblemodels(defaultconsequent),propagate_feasiblemodels.(rulebase)...}
    #     check_model_constraints.(DecisionList{O}, typeof.(rulebase), FM, O)
    #     check_model_constraints(DecisionList{O}, typeof(defaultconsequent), FM, O)
    #     new{O,C,FM}(rulebase, defaultconsequent, info)
    # end

    function DecisionList(
        rulebase::Vector{<:Rule},
        defaultconsequent::Any,
        info::NamedTuple = (;),
    )
        defaultconsequent = wrap(defaultconsequent)
        O = Union{outcometype(defaultconsequent),outcometype.(rulebase)...}
        C = Union{conditiontype.(rulebase)...}
        FM = typeintersect(Union{propagate_feasiblemodels(defaultconsequent),propagate_feasiblemodels.(rulebase)...}, AbstractModel{<:O})
        # FM = typeintersect(Union{propagate_feasiblemodels(defaultconsequent),propagate_feasiblemodels.(rulebase)...}, AbstractModel{O})
        # FM = Union{propagate_feasiblemodels(defaultconsequent),propagate_feasiblemodels.(rulebase)...}
        check_model_constraints.(DecisionList{O}, typeof.(rulebase), FM, O)
        check_model_constraints(DecisionList{O}, typeof(defaultconsequent), FM, O)
        new{O,C,FM}(rulebase, defaultconsequent, info)
    end
end

rulebase(m::DecisionList) = m.rulebase
defaultconsequent(m::DecisionList) = m.defaultconsequent

conditiontype(::Type{M}) where {M<:DecisionList{O,C}} where {O,C} = C
conditiontype(m::DecisionList) = conditiontype(typeof(m))

issymbolic(::DecisionList) = true

isopen(m::DecisionList) = isopen(defaultconsequent(m))

function apply(m::DecisionList, i::AbstractInterpretation)
    for rule in rulebase(m)
        if check(m, i)
            return consequent(rule)
        end
    end
    defaultconsequent(m)
end

function apply(m::DecisionList{O}, X::AbstractInterpretationSet) where {O}
    n_samples = nsamples(X)
    pred = Vector{O}(undef, n_samples)
    idxs = 1:n_samples

    for rule in rules(m)
        length(idxs) == 0 && break

        idxs_sat = findall(check(antecedent(rule),X) .== true)
        idxs = setdiff(idxs,idxs_sat)

        map((i)->(pred[i] = outcome(consequent(rule))), idxs_sat)
    end

    length(idxs) != 0 && map((i)->(pred[i] = outcome(defaultconsequent(m))), idxs)

    return pred
end

############################################################################################

"""
    struct RuleCascade{O,C<:AbstractBooleanCondition,FFM<:FinalModel} <: ConstrainedModel{O,FFM}
        antecedents::Vector{<:C}
        consequent::FFM
        info::NamedTuple
    end

A `RuleCascade` is a symbolic model that operates as a nested structure of IF-THEN blocks:

    IF (antecedent_1) THEN
        IF (antecedent_2) THEN
            ...
                IF (antecedent_n) THEN
                    (consequent)
                END
            ...
        END
    END

where the antecedents are conditions to be tested and the consequent is the feasible
local outcome of the block.

Note that `FM` refers to the Feasible Models (`FM`) allowed in the model's sub-tree.

See also [`Rule`](@ref), [`ConstrainedModel`](@ref), [`DecisionList`](@ref), [`AbstractModel`](@ref).
"""
struct RuleCascade{O,C<:AbstractBooleanCondition,FFM<:FinalModel} <: ConstrainedModel{O,FFM}
    antecedents::Vector{<:C}
    consequent::FFM
    info::NamedTuple

    # function RuleCascade{O,C,_FFM}(
    #     antecedents::Vector{<:C},
    #     consequent::Any,
    #     info::NamedTuple = (;),
    # ) where {O,C<:AbstractBooleanCondition,_FFM<:FinalModel}
    #     antecedents = convert.(C, antecedents)
    #     consequent = wrap(consequent, AbstractModel{O})
    #     FFM = typeintersect(Union{_FM,propagate_feasiblemodels(consequent)}, FinalModel{<:O})
    #     check_model_constraints(RuleCascade{O}, typeof(consequent), FFM, O)
    #     new{O,C,FFM}(antecedents, consequent, info)
    # end

    function RuleCascade(
        antecedents::Vector,
        consequent::Any,
        info::NamedTuple = (;),
    )
        antecedents = convert.(AbstractBooleanCondition, antecedents)
        C = SoleBase._typejoin(typeof.(antecedents)...)
        consequent = wrap(consequent)
        O = outcometype(consequent)
        FFM = typeintersect(propagate_feasiblemodels(consequent), FinalModel{<:O})
        check_model_constraints(RuleCascade{O}, typeof(consequent), FFM, O)
        new{O,C,FFM}(antecedents, consequent, info)
    end

    function RuleCascade(
        consequent::Any,
        info::NamedTuple = (;),
    )
        antecedents = [TrueCondition()]
        C = SoleBase._typejoin(typeof.(antecedents)...)
        consequent = wrap(consequent)
        O = outcometype(consequent)
        FFM = typeintersect(propagate_feasiblemodels(consequent), FinalModel{<:O})
        check_model_constraints(RuleCascade{O}, typeof(consequent), FFM, O)
        new{O,C,FFM}(antecedents, consequent, info)
    end
end

antecedents(m::RuleCascade) = m.antecedents
consequent(m::RuleCascade) = m.consequent

conditiontype(::Type{M}) where {M<:RuleCascade{O,C}} where {O,C} = C
conditiontype(m::RuleCascade) = conditiontype(typeof(m))

issymbolic(::RuleCascade) = true

function apply(m::RuleCascade, i::AbstractInterpretation)
    for antecedent in antecedents(m)
        if ! check(antecedent, i)
            return nothing
        end
    end
    consequent(m)
end

# Convert a rule cascade into a rule by joining the antecedents.
function convert(
    ::Type{R},
    m::RuleCascade{O,C}
) where {R<:Rule,O,C<:Union{TrueCondition,LogicalTruthCondition}}
    function _antecedent(m::Vector{<:AbstractLogicalBooleanCondition})
        if length(m) == 0
            return SyntaxTree(⊤)
        elseif length(m) == 1
            return formula(m[1])
        else
            return ∧((formula.(m))...)
        end
    end

    if C isa TrueCondition
        return R(consequent(m), info(m))
    else
        cond = LogicalTruthCondition(_antecedent(antecedents(m)))
        return R(cond, consequent(m), info(m))
    end
end

Base.length(rc::RuleCascade) = length(antecedents(rc))
Base.getindex(rc::RuleCascade, idxs) = RuleCascade(antecedents(rc)[idxs], consequent(rc))

############################################################################################

"""
A `DecisionTree` is a symbolic model that operates as a nested structure of
IF-THEN-ELSE blocks:

    IF (antecedent_1) THEN
        IF (antecedent_2) THEN
            (consequent_1)
        ELSE
            (consequent_2)
        END
    ELSE
        IF (antecedent_3) THEN
            (consequent_3)
        ELSE
            (consequent_4)
        END
    END

where the antecedents are conditions to be tested and the consequents are the feasible
local outcomes of the block.

In practice, a `DecisionTree` simply wraps a constrained
sub-tree of `Branch` and `FinalModel`:

    struct DecisionTree{O,
        C<:AbstractBooleanCondition,
        FFM<:FinalModel
    } <: ConstrainedModel{O, Union{<:Branch{<:O,<:C}, <:FFM}}
        root::M where {M<:Union{FFM,Branch}}
        info::NamedTuple
    end

Note that `FM` refers to the Feasible Models (`FM`) allowed in the model's sub-tree.
Also note that this structure also includes an `info::NamedTuple` for storing additional
information.

See also [`ConstrainedModel`](@ref), [`MixedSymbolicModel`](@ref), [`DecisionList`](@ref).
"""
struct DecisionTree{O,
    C<:AbstractBooleanCondition,
    FFM<:FinalModel
} <: ConstrainedModel{O, Union{<:Branch{<:O,<:C}, <:FFM}}
    root::M where {M<:Union{FFM,Branch}}
    info::NamedTuple

    # function DecisionTree(
    #     root::Union{FFM,Branch{O,<:C,<:Union{Branch{<:O,<:C},FFM}}},
    #     info::NamedTuple = (;),
    # ) where {O, C<:AbstractBooleanCondition, FFM<:FinalModel{<:O}}
    #     new{O,C,FFM}(root, info)
    # end
    # ) where {_O, _C<:AbstractBooleanCondition, _FFM<:FinalModel, M<:Union{_FFM,Branch{<:_O,<:_C,<:Union{Branch{<:_O,<:_C},_FFM}}}}

    function DecisionTree(
        root::Any,
        info::NamedTuple = (;),
    )
        root = wrap(root)
        M = typeof(root)
        O = outcometype(root)
        C = (root isa FinalModel ? AbstractBooleanCondition : conditiontype(M))
        # FM = typeintersect(Union{M,feasiblemodelstype(M)}, AbstractModel{<:O})
        FM = typeintersect(Union{propagate_feasiblemodels(M)}, AbstractModel{<:O})
        FFM = typeintersect(FM, FinalModel{<:O})
        @assert M <: Union{<:FFM,<:Branch{<:O,<:C,<:Union{Branch,FFM}}} "Cannot instantiate DecisionTree{$(O),$(C),$(FFM),$(M)}(...) with root of type $(typeof(root)). Note that the should be either a FinalNode or a bounded Banch. $(M) <: $(Union{FinalModel,Branch{<:O,<:C,<:Union{Branch,FFM}}}) should hold."
        check_model_constraints(DecisionTree{O}, typeof(root), FM, O)
        new{O,C,FFM}(root, info)
    end
end

root(m::DecisionTree) = m.root

issymbolic(::DecisionTree) = true

isopen(::DecisionTree) = false

apply(m::DecisionTree, id::Union{AbstractInterpretation,AbstractInterpretationSet}) = apply(root(m), id)

############################################################################################

"""
A `Decision Forest` is a symbolic model that wraps an ensemble of models

    struct DecisionForest{O,C<:AbstractBooleanCondition,FFM<:FinalModel} <: ConstrainedModel{O, Union{<:Branch{<:O,<:C}, <:FFM}}
        trees::Vector{<:DecisionTree}
        info::NamedTuple
    end


See also [`ConstrainedModel`](@ref), [`MixedSymbolicModel`](@ref), [`DecisionList`](@ref),
[`DecisionTree`](@ref)
"""
struct DecisionForest{O,C<:AbstractBooleanCondition,FFM<:FinalModel} <: ConstrainedModel{O, Union{<:Branch{<:O,<:C}, <:FFM}}
    trees::Vector{<:DecisionTree}
    info::NamedTuple

    function DecisionForest(
        trees::Vector{<:DecisionTree},
        info::NamedTuple = (;),
    )
        root_tree = wrap(root(trees[1]))
        M = typeof(root_tree)
        O = outcometype(root_tree)
        C = (root_tree isa FinalModel ? AbstractBooleanCondition : conditiontype(M))
        FM = typeintersect(Union{propagate_feasiblemodels(M)}, AbstractModel{<:O})
        FFM = typeintersect(FM, FinalModel{<:O})
        @assert M <: Union{<:FFM,<:Branch{<:O,<:C,<:Union{Branch,FFM}}} "Cannot instantiate DecisionForest{$(O),$(C),$(FFM),$(M)}(...) with root first tree of type $(typeof(root)). Note that the should be either a FinalNode or a bounded Banch. $(M) <: $(Union{FinalModel,Branch{<:O,<:C,<:Union{Branch,FFM}}}) should hold."
        check_model_constraints(DecisionTree{O}, typeof(root_tree), FM, O)
        new{O,C,FFM}(trees, info)
    end
end

trees(forest::DecisionForest) = forest.trees

issymbolic(::DecisionForest) = false

function apply(f::DecisionForest, id::Union{AbstractInterpretation,AbstractInterpretationSet})
    best_guess([apply(t, id) for t in trees(f)])
end

############################################################################################

"""
A `MixedSymbolicModel` is a symbolic model that operaters as a free nested structure of IF-THEN-ELSE
and IF-ELSEIF-ELSE blocks:

    IF (antecedent_1) THEN
        IF (antecedent_1)     THEN (consequent_1)
        ELSEIF (antecedent_2) THEN (consequent_2)
        ELSE (consequent_1_default) END
    ELSE
        IF (antecedent_3) THEN
            (consequent_3)
        ELSE
            (consequent_4)
        END
    END

where the antecedents are conditinos and the consequents are the feasible
local outcomes of the block.

In Sole.jl, this logic can implemented using `ConstrainedModel`s such as
`Rule`s, `Branch`s, `RuleCascade`s, `DecisionList`s, `DecisionTree`s, and the be wrapped into
a `MixedSymbolicModel`:

    struct MixedSymbolicModel{O,FM<:AbstractModel} <: ConstrainedModel{O,FM}
        root::M where {M<:Union{FinalModel{<:O},ConstrainedModel{<:O,<:FM}}}
        info::NamedTuple
    end

Note that `FM` refers to the Feasible Models (`FM`) allowed in the model's sub-tree.

See also [`ConstrainedModel`](@ref), [`DecisionTree`](@ref), [`DecisionList`](@ref).
"""
struct MixedSymbolicModel{O,FM<:AbstractModel} <: ConstrainedModel{O,FM}
    root::M where {M<:Union{FinalModel{<:O},ConstrainedModel{<:O,<:FM}}}
    info::NamedTuple

    function MixedSymbolicModel(
        root::Any,
        info::NamedTuple = (;),
    )
        root = wrap(root)
        M = typeof(root)
        O = outcometype(root)
        FM = typeintersect(Union{propagate_feasiblemodels(M)}, AbstractModel{<:O})
        check_model_constraints(MixedSymbolicModel{O}, typeof(root), FM, O)
        new{O,FM}(root, info)
    end
end

root(m::MixedSymbolicModel) = m.root

issymbolic(::MixedSymbolicModel) = false

isopen(::MixedSymbolicModel) = isopen(root)

apply(m::MixedSymbolicModel, id::Union{AbstractInterpretation,AbstractInterpretationSet}) = apply(root(m), id)

############################################################################################<|MERGE_RESOLUTION|>--- conflicted
+++ resolved
@@ -38,7 +38,7 @@
 """
     abstract type AbstractLogicalBooleanCondition <: AbstractBooleanCondition end
 
-A boolean condition based on a formula of a given logic, that is 
+A boolean condition based on a formula of a given logic, that is
 to be checked on a logical interpretation.
 
 See also
@@ -49,10 +49,6 @@
 """
 abstract type AbstractLogicalBooleanCondition <: AbstractBooleanCondition end
 
-<<<<<<< HEAD
-formula(::TrueCondition) = SyntaxTree(⊤)
-check(::TrueCondition, args...) = true
-=======
 """
     formula(c::AbstractLogicalBooleanCondition)::AbstractFormula
 
@@ -74,7 +70,6 @@
 
 """
     struct TrueCondition <: AbstractLogicalBooleanCondition end
->>>>>>> 1cc1a662
 
 A true condition is the boolean condition that always yields `true`.
 
@@ -84,7 +79,7 @@
 """
 struct TrueCondition <: AbstractLogicalBooleanCondition end
 
-formula(c::TrueCondition) = SyntaxTree(⊤)
+formula(::TrueCondition) = SyntaxTree(⊤)
 check(::TrueCondition, args...) = true
 
 """
