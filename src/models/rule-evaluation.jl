--- conflicted
+++ resolved
@@ -2,20 +2,7 @@
 using SoleModels: FinalModel
 using SoleLogics: npropositions
 
-<<<<<<< HEAD
-"""
-Function for evaluating the antecedent of a rule
-"""
-
-function evaluate_antecedent(rule::Rule, X::AbstractInterpretationSet)
-    # TODO
-    x = check(antecedent(rule), X) #rand([true,false],nsamples(X))
-    #@show
-    return x
-end
-=======
 # TODO @Michele clean this file and document
->>>>>>> 1cc1a662
 
 """
 Function for evaluating a rule
