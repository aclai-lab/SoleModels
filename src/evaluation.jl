--- conflicted
+++ resolved
@@ -60,12 +60,7 @@
 """
 
 function readmetrics(m::LeafModel{L}; digits = 2) where {L<:Label}
-<<<<<<< HEAD
-    merge(
-    if haskey(info(m), :supporting_labels) && haskey(info(m), :supporting_predictions)
-=======
     merge(if haskey(info(m), :supporting_labels) && haskey(info(m), :supporting_predictions)
->>>>>>> 4efafb81
         _gts = info(m).supporting_labels
         _preds = info(m).supporting_predictions
         if L <: CLabel
