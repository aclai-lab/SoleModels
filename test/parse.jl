using Test
using SoleModels
using SoleData
using SoleData: AbstractUnivariateFeature, Feature
using SoleData: ScalarCondition
using SoleData: feature

############################################################################################
############################ Orange parser #################################################
############################################################################################

dl = """
    [49, 0, 0] IF petal length<=3.0 AND sepal width>=2.9 THEN iris=setosa  -0.0
    [0, 0, 39] IF petal width>=1.8 AND sepal length>=6.0 THEN iris=virginica  -0.0
    [0, 8, 0] IF sepal length>=4.9 AND sepal width>=3.1 THEN iris=versicolor  -0.0
    [0, 0, 2] IF petal length<=4.9 AND petal width>=1.7 THEN iris=virginica  -0.0
    [0, 0, 5] IF petal width>=1.8 THEN iris=virginica  -0.0
    [0, 35, 0] IF petal length<=5.0 AND sepal width>=2.4 THEN iris=versicolor  -0.0
    [0, 0, 2] IF sepal width>=2.8 THEN iris=virginica  -0.0
<<<<<<< HEAD
    [50, 50, 50] IF TRUE THEN iris=setosa  -1.584962500721156 """ |> SoleModels.parse_orange_decision_list

@test dl isa DecisionList
@test_nowarn a = readmetrics.(listrules(dl))

@test_nowarn """ [50, 50, 50] IF TRUE THEN iris=setosa  -1.584962500721156 """ |>  SoleModels.parse_orange_decision_list
@test_nowarn """
    [0, 0, 2] IF petal length<=4.9 AND petal width>=1.7 THEN iris=virginica  -0.0
    [50, 50, 50] IF TRUE THEN iris=setosa  -1.584962500721156
""" |>  SoleModels.parse_orange_decision_list
=======
    [50, 50, 50] IF TRUE THEN iris=setosa  -1.584962500721156 """ |> SoleModels.orange_decision_list
@test orange_decisionlist isa DecisionList
@test_nowarn readmetrics.(listrules(orange_decisionlist))
# @test apply(orange_decisionlist, X_test) isa Vector{CLabel}

orange_decisionlist = """
    [50, 50, 50] IF TRUE THEN iris=setosa  -1.584962500721156 """ |>  SoleModels.orange_decision_list
@test orange_decisionlist isa DecisionList
>>>>>>> 4efafb81

# ~~~~~~~~~~~~~~~~~~~~~~~~~~~~~~~~~~ Malformed DL ~~~~~~~~~~~~~~~~~~~~~~~~~~~~~~~~~~~~~~~~~~

@test_throws ErrorException """ [49, 0, 0] IF petal length<=3.0 AND sepal width>=2.9 THEN iris=setosa  -0.0
    [0, 0, 39] IF petal width>=1.8 AND sepal length>=6.0 THEN iris=virginica  -0.0
    [0, 8, 0] IF sepal length>=4.9 AND sepal width>=3.1 THEN iris=versicolor  -0.0
    [0, 0, 2] IF petal length<=4.9 AND petal width>=1.7 THEN iris=virginica  -0.0
    [0, 0, 5] IF petal width>=1.8 THEN iris=virginica  -0.0
    [0, 35, 0] IF petal length<=5.0 AND sepal width>=2.4 THEN iris=versicolor  -0.0
    [0, 0, 2] IF sepal width>=2.8 THEN iris=virginica  -0.0
    [0, 0, 1] IF sepal length>=6.0 THEN iris=virginica  -0.0 """ |>  SoleModels.orange_decision_list

@test_throws ErrorException """ This is not a decision list """ |>  SoleModels.parse_orange_decision_list
@test_throws ErrorException """ """ |>  SoleModels.parse_orange_decision_list

dl = "
    [49, 0, 0] IF petal length<=3.0 AND sepal width>=2.9 THEN iris=Iris-setosa  -0.0
    [0, 0, 39] IF petal width>=1.8 AND sepal length>=6.0 THEN iris=Iris-virginica  -0.0
    [0, 8, 0] IF sepal length>=4.9 AND sepal width>=3.1 THEN iris=Iris-versicolor  -0.0
    [0, 0, 2] IF petal length<=4.9 AND petal width>=1.7 THEN iris=Iris-virginica  -0.0
    [0, 0, 5] IF petal width>=1.8 THEN iris=Iris-virginica  -0.0
    [0, 35, 0] IF petal length<=5.0 AND sepal width>=2.4 THEN iris=Iris-versicolor  -0.0
    [0, 0, 2] IF sepal width>=2.8 THEN iris=Iris-virginica  -0.0
    [0, 3, 0] IF petal width<=1.0 AND sepal length>=5.0 THEN iris=Iris-versicolor  -0.0
    [0, 1, 0] IF sepal width>=2.7 THEN iris=Iris-versicolor  -0.0
    [0, 0, 1] IF sepal width>=2.6 THEN iris=Iris-virginica  -0.0
    [0, 2, 0] IF sepal length>=5.5 AND sepal length>=6.2 THEN iris=Iris-versicolor  -0.0
    [0, 1, 0] IF sepal length<=5.5 AND petal length>=4.0 THEN iris=Iris-versicolor  -0.0
    [0, 0, 1] IF sepal length>=6.0 THEN iris=Iris-virginica  -0.0
    [1, 0, 0] IF sepal length<=4.5 THEN iris=Iris-setosa  -0.0
    [50, 50, 50] IF TRUE THEN iris=Iris-setosa  -1.584962500721156
" |> SoleModels.parse_orange_decision_list;

# ~~~~~~~~~~~~~~~~~~~~~~~~~~~~~~~~~~~~~~~~~~~~~~~~~~~~~~~~~~~~~~~~~~~~~~~~~~~~~~~~~~~~~~~~~~


@test_nowarn listrules(dl)
@test_nowarn listrules(dl; normalize=true, force_syntaxtree=true)
@test_nowarn listrules(dl; normalize=true, force_syntaxtree=false)
@test_nowarn listrules(dl; normalize=true, force_syntaxtree=true, normalize_kwargs=(; profile=:nnf))
@test_nowarn listrules(dl; normalize=true, normalize_kwargs=(; profile=:nnf))
@test_nowarn listrules(dl; normalize=true, normalize_kwargs=(; profile=:nnf, allow_atom_flipping=true));
print("")
# TODO add (theory-basedL) formula simplifier: sepal length>=5.5 ∧ sepal length>=10 ≡ sepal length>=5.5<|MERGE_RESOLUTION|>--- conflicted
+++ resolved
@@ -17,7 +17,6 @@
     [0, 0, 5] IF petal width>=1.8 THEN iris=virginica  -0.0
     [0, 35, 0] IF petal length<=5.0 AND sepal width>=2.4 THEN iris=versicolor  -0.0
     [0, 0, 2] IF sepal width>=2.8 THEN iris=virginica  -0.0
-<<<<<<< HEAD
     [50, 50, 50] IF TRUE THEN iris=setosa  -1.584962500721156 """ |> SoleModels.parse_orange_decision_list
 
 @test dl isa DecisionList
@@ -28,16 +27,6 @@
     [0, 0, 2] IF petal length<=4.9 AND petal width>=1.7 THEN iris=virginica  -0.0
     [50, 50, 50] IF TRUE THEN iris=setosa  -1.584962500721156
 """ |>  SoleModels.parse_orange_decision_list
-=======
-    [50, 50, 50] IF TRUE THEN iris=setosa  -1.584962500721156 """ |> SoleModels.orange_decision_list
-@test orange_decisionlist isa DecisionList
-@test_nowarn readmetrics.(listrules(orange_decisionlist))
-# @test apply(orange_decisionlist, X_test) isa Vector{CLabel}
-
-orange_decisionlist = """
-    [50, 50, 50] IF TRUE THEN iris=setosa  -1.584962500721156 """ |>  SoleModels.orange_decision_list
-@test orange_decisionlist isa DecisionList
->>>>>>> 4efafb81
 
 # ~~~~~~~~~~~~~~~~~~~~~~~~~~~~~~~~~~ Malformed DL ~~~~~~~~~~~~~~~~~~~~~~~~~~~~~~~~~~~~~~~~~~
 
